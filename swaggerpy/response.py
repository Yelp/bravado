--- conflicted
+++ resolved
@@ -7,11 +7,8 @@
 """
 
 import swagger_type
-<<<<<<< HEAD
+from swagger_type import SwaggerTypeCheck
 from swaggerpy.exception import CancelledError
-=======
-from swagger_type import SwaggerTypeCheck
->>>>>>> 20e54c78
 
 
 DEFAULT_TIMEOUT_S = 5.0
