#
# Copyright (c) Yelp, Inc.
#

"""Code for checking the response from API. If correct, it proceeds to convert
it into Python class types
"""

import swagger_type
from swagger_type import SwaggerTypeCheck
from swaggerpy.exception import CancelledError


DEFAULT_TIMEOUT_S = 5.0


class HTTPFuture(object):
    """A future which inputs HTTP params"""
    def __init__(self, http_client, request_params, postHTTP_callback):
        """Kicks API call for Asynchronous client

        :param http_client: instance with public methods: setup(), wait()
        :param request_params: dict containing API request parameters
        :param postHTTP_callback: function to callback on finish
        """
        self._http_client = http_client
        self._postHTTP_callback = postHTTP_callback
        self._http_client.setup(request_params)
        self._cancelled = False

    def cancelled(self):
        """Checks if API is cancelled
        Once cancelled, it can't be resumed
        """
        return self._cancelled

    def cancel(self):
        """Try to cancel the API (meaningful for Asynchronous client)
        """
        self._cancelled = True
        self._http_client.cancel()

    def result(self, **kwargs):
        """Blocking call to wait for API response
        If API was cancelled earlier, CancelledError is raised
        If everything goes fine, callback registered is triggered with response

        :param timeout: timeout in seconds to wait for response
        :type timeout: integer
        :param allow_null: if True, allow null fields in response
        :type allow_null: boolean
        """
        timeout = kwargs.pop('timeout', DEFAULT_TIMEOUT_S)
        if self.cancelled():
            raise CancelledError()
        response = self._http_client.wait(timeout)
<<<<<<< HEAD
        response.raise_for_status()
        return self._postHTTP_callback(response, **kwargs)
=======
        try:
            response.raise_for_status()
        except IOError as e:
            if hasattr(e, 'response') and hasattr(e.response, 'text'):
                # e.args is a tuple, change to list for modifications
                args = list(e.args)
                args[0] += (' : ' + e.response.text)
                e.args = tuple(args)
            raise

        return self._postHTTP_callback(response)
>>>>>>> a5d466a4


class SwaggerResponse(object):
    """Converts the API json response to Python class models

    Example: ::

        API Response
            {
                "id": 1,
                "category": {
                    "name": "chihuahua"
                },
                "name": "tommy",
                "photoUrls": [
                    ""
                ],
                "tags": [
                    {
                        "name": "cute"
                    }
                ],
                "status": "available"
            }

    SwaggerResponse: ::

        Pet(category=Category(id=0L, name=u'chihuahua'),
            status=u'available', name=u'tommy',
            tags=[Tag(id=0L, name=u'cute')], photoUrls=[u''], id=1)

    """

    def __init__(self, response, type_, models, **kwargs):
        """Wrapper to check and construt swagger response instance from API response

        :param response: JSON response
        :type response: dict
        :param type_: type against which the response is to be validated
        :type type_: str or unicode
        :param models: namedtuple which maps complex type string to py type
        :type models: namedtuple
        """
        allow_null = kwargs.pop('allow_null', False)
        response = SwaggerTypeCheck("Response", response, type_, models,
                                    allow_null).value
        self.swagger_object = SwaggerResponseConstruct(response,
                                                       type_,
                                                       models).create_object()


class SwaggerResponseConstruct(object):

    def __init__(self, response, type_, models):
        """Ctor to set the params

        :param _response: JSON response
        :type _response: dict
        :param type_: type against which the response is to be validated
        :type type_: str or unicode
        :param models: namedtuple which maps complex type string to py type
        :type models: namedtuple
        """
        self._response = response
        self._type = type_
        self._models = models

    def create_object(self):
        """Only public method in the class

        Creates the object assuming the response is checked and valid

        :returns: instance of complex Py object or simple primitive object
        """
        if self._response is None:
            return
        if swagger_type.is_primitive(self._type) or self._type == 'void':
            return self._response
        if swagger_type.is_array(self._type):
            return self._create_array_object()
        return self._create_complex_object()

    def _create_array_object(self):
        """Creates array item objects by recursive call to create_object()
        Assume the response is validated and correct
        """
        array_item_type = swagger_type.get_array_item_type(self._type)
        return [SwaggerResponseConstruct(item,
                                         array_item_type,
                                         self._models
                                         ).create_object()
                for item in self._response]

    def _create_complex_object(self):
        """Creates empty instance of complex object and then fills it with attrs
        Assume the response is validated and correct
        """
        klass = getattr(self._models, self._type)
        instance = klass()
        for key in self._response.keys():
            type_ = klass._swagger_types[key]
            swagger_response = SwaggerResponseConstruct(self._response[key],
                                                        type_,
                                                        self._models)
            val = swagger_response.create_object()
            setattr(instance, key, val)
        return instance<|MERGE_RESOLUTION|>--- conflicted
+++ resolved
@@ -54,10 +54,6 @@
         if self.cancelled():
             raise CancelledError()
         response = self._http_client.wait(timeout)
-<<<<<<< HEAD
-        response.raise_for_status()
-        return self._postHTTP_callback(response, **kwargs)
-=======
         try:
             response.raise_for_status()
         except IOError as e:
@@ -68,8 +64,7 @@
                 e.args = tuple(args)
             raise
 
-        return self._postHTTP_callback(response)
->>>>>>> a5d466a4
+        return self._postHTTP_callback(response, **kwargs)
 
 
 class SwaggerResponse(object):
