# -*- coding: utf-8 -*-
<<<<<<< HEAD

#
# Copyright (c) 2013, Digium, Inc.
# Copyright (c) 2014, Yelp, Inc.
#

"""Code for handling the base Swagger API model.
"""
import contextlib
=======
import contextlib
from copy import copy
from functools import partial
>>>>>>> d65cc6db
import logging
import os
import urllib
import urlparse
<<<<<<< HEAD
from copy import copy
from operator import methodcaller

import swagger_type
from swaggerpy.exception import SwaggerError
=======

from swaggerpy import swagger_type
from swaggerpy.compat import json
>>>>>>> d65cc6db
from swaggerpy.http_client import SynchronousHttpClient
from swaggerpy.processors import SwaggerProcessor

SWAGGER_VERSIONS = [u"1.2"]

log = logging.getLogger(__name__)


# TODO: replace with swagger_schema_validator
class ValidationProcessor(SwaggerProcessor):
    """A processor that validates the Swagger model.
    """

    def process_resource_listing(self, resources, context):
        required_fields = [u'apis', u'swaggerVersion']
        validate_required_fields(resources, required_fields, context)

        if not resources[u'swaggerVersion'] in SWAGGER_VERSIONS:
            raise SwaggerError(
                u"Unsupported Swagger version %s" %
                resources[u'swaggerVersion'], context)

    def process_resource_listing_api(self, resources, listing_api, context):
        # removing 'description' as it is recommended but not required
        validate_required_fields(listing_api, [u'path'], context)

        if not listing_api[u'path'].startswith(u"/"):
            raise SwaggerError(u"Path must start with /", context)

    def process_api_declaration(self, resources, resource, context):
        required_fields = [u'swaggerVersion', u'basePath', u'apis']
        validate_required_fields(resource, required_fields, context)

        if not resource[u'swaggerVersion'] in SWAGGER_VERSIONS:
            raise SwaggerError(
                u"Unsupported Swagger version %s" %
                resource[u'swaggerVersion'], context)
        # Check model name and id consistency
        if u'models' in resource:
            for (model_name, model) in resource[u'models'].items():
                if model.get('id') and model_name != model[u'id']:
                    raise SwaggerError(u"Model id doesn't match name", context)

    def process_resource_api(self, resources, resource, api, context):
        required_fields = [u'path', u'operations']
        validate_required_fields(api, required_fields, context)

    # 'type' is MUST for operation as '$ref' isnt possible
    def process_operation(self, resources, resource, api, operation, context,
                          model_ids):
        required_fields = [u'method', u'nickname', u'parameters', u'type']
        validate_required_fields(operation, required_fields, context)
        allowed_types = (swagger_type.primitive_types() +
                         model_ids.get('model_ids') + ['void'])
        validate_type_or_ref(operation, model_ids, allowed_types, [], context)
        validate_params_body_or_form(operation)

    def process_parameter(self, resources, resource, api, operation, parameter,
                          context, model_ids):
        # TODO: check `consumes` in schema has proper header as per paramType
        required_fields = [u'name', u'paramType', u'type']
        validate_required_fields(parameter, required_fields, context)
        allowed_types = (swagger_type.primitive_types() +
                         model_ids.get('model_ids'))
        validate_type_or_ref(parameter, model_ids, allowed_types, [], context)

    def process_response_message(self, resources, resource, api, operation,
                                 response_message, context, model_ids):
        required_fields = [u'code', u'message']
        validate_required_fields(response_message, required_fields, context)

    def process_model(self, resources, resource, model, context):
        required_fields = [u'id', u'properties']
        validate_required_fields(model, required_fields, context)
        # TODO: Check "required" if present should be a list
        # Move property field name into the object
        for (prop_name, prop) in model[u'properties'].items():
            prop[u'name'] = prop_name

    def process_property(self, resources, resource, model, prop,
                         context, model_ids):
        required_fields = []
        validate_required_fields(prop, required_fields, context)
        # explicit validate special case: type OR ref must exist
        allowed_types = swagger_type.primitive_types()
        allowed_refs = model_ids.get('model_ids')
        validate_type_or_ref(prop, model_ids, allowed_types,
                             allowed_refs, None)


def is_file_scheme_uri(url):
    return urlparse.urlparse(url).scheme == u'file'


class FileEventual(object):
    """Adaptor which supports the :class:`crochet.EventualResult`
    interface for retrieving api docs from a local file.
    """
<<<<<<< HEAD

    class FileResponse(object):

        def __init__(self, data):
            self.data = data

        def json(self):
            return self.data

    def __init__(self, path):
        self.path = path

    def wait(self, timeout=None):
        path = self.path
        if not path.endswith('.json'):
            path += '.json'
        with contextlib.closing(urllib.urlopen(path)) as fp:
            return self.FileResponse(json.load(fp))
=======

    class FileResponse(object):

        def __init__(self, data):
            self.data = data

        def json(self):
            return self.data

    def __init__(self, path):
        self.path = path

    def get_path(self):
        if not self.path.endswith('.json'):
            return self.path + '.json'
        return self.path

    def wait(self, timeout=None):
        with contextlib.closing(urllib.urlopen(self.get_path())) as fp:
            return self.FileResponse(json.load(fp))

    def cancel(self):
        pass


def start_request(http_client, url, headers):
    """Download and parse JSON from a URL.

    :param http_client: a :class:`swaggerpy.http_client.HttpClient`
    :param url: url for api docs
    :return: an object with a :func`wait` method which returns the api docs
    """
    if is_file_scheme_uri(url):
        return FileEventual(url)

    request_params = {
        'method': 'GET',
        'url': url,
        'headers': headers,
    }
    return http_client.start_request(request_params)


# TODO: remove processors parameter
class Loader(object):
    """Abstraction for loading Swagger API's.
>>>>>>> d65cc6db

    def cancel(self):
        pass

<<<<<<< HEAD

def start_request(http_client, url, request_options):
    """Download and parse JSON from a URL.

    :param http_client: a :class:`swaggerpy.http_client.HttpClient`
    :param url: url for api docs
    :param request_options: additional fields to send with the request
    :return: an object with a :func`wait` method which returns the api docs
    """
    if is_file_scheme_uri(url):
        return FileEventual(url)

    request_params = dict(
        method='GET',
        url=url,
        **request_options)
    return http_client.start_request(request_params)


def load_resource_listing(
        url,
        http_client,
        base_url=None, 
        request_options=None):
    """Load a complete swagger api spec and return all schemas compiled
    into a single dict.

    :param url: url to the swagger spec (file or http)
    :param http_client: a :class:`swaggerpy.http_client.HttpClient` for
        performing the requests to fetch api documents.
    :param base_url: optional url to use as the base url for api doc paths
    :param request_options: mapping of additional fields to specify in
        the http request to fetch resources.
    """
    request_options = request_options or {}
    base_url = base_url or url
    processor = ValidationProcessor()

    def get_eventual_for_api(api):
        return start_request(
            http_client,
            urlparse.urljoin(base_url + '/', api['path'].strip('/')),
            request_options)

    def add_api_docs(resource_listing):
=======
    def __init__(self, http_client, processors=None,
                 api_doc_request_headers=None):
        self.http_client = http_client
        self.api_doc_request_headers = api_doc_request_headers or {}
        if processors is None:
            processors = []
            # always go through the validation processor first
        # noinspection PyTypeChecker
        self.processors = [ValidationProcessor()] + processors

    def load_resource_listing(self, resources_url, base_url=None):
        """Load a resource listing, loading referenced API declarations.

        The following fields are added to the resource listing object model.
         * ['url'] = URL resource listing was loaded from
         * The ['apis'] array is modified according to load_api_declaration()

        The Loader's processors are applied to the fully loaded resource
        listing.

        :param resources_url:   File name for resources.json
        :param base_url:    Optional URL to be the base URL for finding API
                            declarations. If not specified, 'basePath' from the
                            resource listing is used.
        """

        resource_listing = start_request(
            self.http_client,
            resources_url,
            self.api_doc_request_headers,
        ).wait().json()
        self.pre_process_resource_listing(resource_listing)

        # Some extra data only known about at load time
        resource_listing[u'url'] = resources_url
        base_url = base_url if base_url else resources_url

        self.load_api_declarations(base_url, resource_listing)

        # Now that the raw object model has been loaded, apply the processors
        self.process_resource_listing(resource_listing)
        return resource_listing

    def load_api_declarations(self, base_url, resource_listing):
        def get_eventual_for_api(api):
            return start_request(
                self.http_client,
                urlparse.urljoin(base_url + '/', api['path'].strip('/')),
                self.api_doc_request_headers)

>>>>>>> d65cc6db
        # Start all async requests
        eventuals = map(get_eventual_for_api, resource_listing['apis'])
        for api, eventual in zip(resource_listing['apis'], eventuals):
            api['api_declaration'] = eventual.wait().json()

<<<<<<< HEAD
    resource_listing = start_request(
        http_client,
        url,
        request_options
    ).wait().json()

    processor.pre_apply(resource_listing)

    # TODO: is this url used ?
    resource_listing['url'] = url 
    add_api_docs(resource_listing)
    processor.apply(resource_listing)
    return resource_listing
=======
    def pre_process_resource_listing(self, resources):
        """Apply pre-processors before loading resource listing.

        :param resources: Resource listing to process.
        """
        for processor in self.processors:
            processor.pre_apply(resources)

    def process_resource_listing(self, loaded_resources):
        """Apply processors to a resource listing.

        :param resources: Resource listing to process.
        """
        for processor in self.processors:
            processor.apply(loaded_resources)
>>>>>>> d65cc6db


def validate_required_fields(json, required_fields, context):
    """Checks a JSON object for a set of required fields.

    If any required field is missing, a :class:`SwaggerError` is raised.

    :param json: JSON object to check.
    :param required_fields: List of required fields.
    :param context: Current context in the API.
    """
    missing_fields = set(required_fields) - set(json)

    if missing_fields:
        raise SwaggerError(
            u"Missing fields: %s" % u', '.join(missing_fields), context)


# TODO: Adding the file scheme here just adds complexity to start_request()
# Is there a better way to handle this?
<<<<<<< HEAD
def load_file(resource_listing_file, http_client=None):
    """Loads a resource listing file.
=======
def load_file(resource_listing_file, http_client=None, processors=None):
    """Loads a resource listing file, applying the given processors.
>>>>>>> d65cc6db

    :param http_client: HTTP client interface.
    :param resource_listing_file: File name for a resource listing.
    :return: Processed object model from
    :raise: IOError: On error reading api-docs.
    """
    file_path = os.path.abspath(resource_listing_file)
    url = urlparse.urljoin(u'file:', urllib.pathname2url(file_path))
    # When loading from files, everything is relative to the resource listing
    dir_path = os.path.dirname(file_path)
    base_url = urlparse.urljoin(u'file:', urllib.pathname2url(dir_path))
    return load_url(url, http_client=http_client, base_url=base_url)


def load_url(url, http_client=None, **kwargs):
    """Loads a resource listing.

    :param resource_listing_url: URL for a resource listing.
    :param http_client: HTTP client interface.
    :param base_url:    Optional URL to be the base URL for finding API
                        declarations. If not specified, 'basePath' from the
                        resource listing is used.
    :return: Processed object model from
    :raise: IOError, URLError: On error reading api-docs.
    """
<<<<<<< HEAD
    http_client = http_client or SynchronousHttpClient()
    return load_resource_listing(url, http_client, **kwargs)
=======
    if http_client is None:
        http_client = SynchronousHttpClient()

    loader = Loader(http_client=http_client, processors=processors)
    return loader.load_resource_listing(
        resource_listing_url, base_url=base_url)


class docstring_property(object):
    def __init__(self, func):
        self.func = func

    def __get__(self, _cls, _owner):
        return self.func()
>>>>>>> d65cc6db


def create_model_type(model):
    """Create a dynamic class from the model data defined in the swagger spec.

    The docstring for this class is dynamically generated because generating
    the docstring is relatively expensive, and would only be used in rare
    cases for interactive debugging in a REPL.

    :param model: Resource model :class:`dict` with keys `id` and `properties`
    :returns: dynamic type created with attributes, docstrings attached
    :rtype: type
    """
    props = model['properties']
    name = str(model['id'])

    methods = dict(
        __doc__=docstring_property(partial(create_model_docstring, props)),
        __eq__=lambda self, other: compare(self, other),
        __init__=lambda self, **kwargs: set_props(self, **kwargs),
        __repr__=lambda self: create_model_repr(self),
        __dir__=lambda self: props.keys(),
        _flat_dict=lambda self: create_flat_dict(self),
        _swagger_types=swagger_type.get_swagger_types(props),
        _required=model.get('required'),
    )
    return type(name, (object,), methods)


def set_props(model, **kwargs):
    """Constructor for the generated type - assigns given or default values

       :param model: generated model type reference
       :type model: type
       :param kwargs: attributes to override default values of constructor
       :type kwargs: dict
    """
    types = getattr(model, '_swagger_types')
    arg_keys = kwargs.keys()
    for property_name, property_swagger_type in types.iteritems():
        swagger_py_type = swagger_type.swagger_to_py_type(
            property_swagger_type)
        # Assign all property values specified in kwargs
        if property_name in arg_keys:
            property_value = kwargs[property_name]
            arg_keys.remove(property_name)
        else:
            # If not in kwargs, provide a default value to the type
            property_value = swagger_type.get_instance(swagger_py_type)
        setattr(model, property_name, property_value)
    if arg_keys:
        raise AttributeError(" %s are not defined for %s." % (arg_keys, model))


def create_model_docstring(props):
    """Generates a docstring for the type from the props

       :param props: dict containing properties of the type
       :type props: dict
       :returns: Generated string

    Example: ::

        "Pet": {
            "id": "Pet",
            "properties": {
                "id": {
                    "type": "integer",
                    "format": "int64",
                    "description": "unique identifier for the pet",
                },
                "category": {
                    "$ref": "Category"
                },
                "name": {
                    "type": "string"
                },
                "status": {
                    "type": "string",
                    "description": "pet status in the store",
                }
            }
        }

    Result: ::

        Attributes:

            category (Category)
            status (str) : pet status in the store
            name (str)
            id (long) : unique identifier for the pet
    """
    types = swagger_type.get_swagger_types(props)
    docstring = "Attributes:\n\n\t"
    for prop in props.keys():
        py_type = swagger_type.swagger_to_py_type_string(types[prop])
        docstring += ("%s (%s) " % (prop, py_type))
        if props[prop].get('description'):
            docstring += ": " + props[prop]['description']
        docstring += '\n\t'
    return docstring


def compare(first, second):
    """Compares the two types for equivalence.

    If a type composes another model types, .__dict__ recurse on those
    and compares again on those dict values
    """
    if not hasattr(second, '__dict__'):
        return False

    # Ignore any '_raw' keys
    def norm_dict(d):
        return dict((k, d[k]) for k in d if k != '_raw')

    return norm_dict(first.__dict__) == norm_dict(second.__dict__)


def create_flat_dict(model):
    """Generates __dict__ of the model traversing recursively
    each of the list item of an array and calling it again.
    While __dict__ only converts it on one level.

       :param model: generated model type reference
       :type model: type
       :returns: flat dict repr of the model

    Example: ::

        Pet(id=3, name="Name", photoUrls=["7"], tags=[Tag(id=2, name='T')])

    converts to: ::

        {'id': 3,
         'name': 'Name',
         'photoUrls': ['7'],
         'tags': [{'id': 2,
                   'name': 'T'}
                 ]
         }
    """
    if not hasattr(model, '__dict__'):
        return model
    model_dict = copy(model.__dict__)
    for k, v in model.__dict__.iteritems():
        if isinstance(v, list):
            model_dict[k] = [create_flat_dict(x) for x in v if x is not None]
        elif v is None:
            # Remove None values from dict to avoid their type checking
            if model._required and k in model._required:
                raise AttributeError("Required field %s can not be None" % k)
            model_dict.pop(k)
        else:
            model_dict[k] = create_flat_dict(v)
    return model_dict


def create_model_repr(model):
    """Generates the repr string for the model

       :param model: generated model type reference
       :type model: type
       :returns: repr string for the model
    """
    string = ""
    separator = ""
    for prop in getattr(model, '_swagger_types').keys():
        string += ("%s%s=%r" % (separator, prop, getattr(model, prop)))
        separator = ", "
    return ("%s(%s)" % (model.__class__.__name__, string))


# TODO: should be part of swagger_schema_validator
def validate_params_body_or_form(json):
    """Validates that form request parameters are present or
    body request params but not both
    """
    has_body = any(param.get('paramType') == 'body'
                   for param in json['parameters'])
    has_form = any(param.get('paramType') == 'form'
                   for param in json['parameters'])
    if has_body and has_form:
        raise AttributeError("Both `form` and `body` param types present!")


# TODO: should be part of swagger_schema_validator
def validate_type_or_ref(json, model_ids, allowed_types,
                         allowed_refs, context):
    """Validates that either type OR ref is present in the json

       :param json: dict to check whether type or ref is present
       :param model_ids: list of allowed $ref ids (all models)
       :param allowed_types: list of all kind of types allowed
       :param allowed_refs: list of all kind of refs allowed
       :param context: only used for Request Operation and Paramter
    """
    if json.get(u'type') in swagger_type.CONTAINER_TYPES:
        validate_required_fields(json, [u'items'], context)
        # OVerride allowed_refs to add model_ids if empty
        allowed_refs = model_ids.get('model_ids')
        return validate_type_or_ref(json[u'items'], model_ids,
                                    allowed_types, allowed_refs, context)
    if json.get(u'type') not in allowed_types and \
       json.get(u'$ref') not in allowed_refs:
        # Show more detailed error with context, if present
        if context:
            raise SwaggerError("%s not in allowed types: %s" % (
                json.get(u'type'), allowed_types), context)
        else:
            raise TypeError("%s not in allowed types: %s" % (
                json.get(u'type') or
                json.get(u'$ref'), allowed_types + allowed_refs))<|MERGE_RESOLUTION|>--- conflicted
+++ resolved
@@ -1,34 +1,15 @@
 # -*- coding: utf-8 -*-
-<<<<<<< HEAD
-
-#
-# Copyright (c) 2013, Digium, Inc.
-# Copyright (c) 2014, Yelp, Inc.
-#
-
-"""Code for handling the base Swagger API model.
-"""
-import contextlib
-=======
 import contextlib
 from copy import copy
 from functools import partial
->>>>>>> d65cc6db
 import logging
 import os
 import urllib
 import urlparse
-<<<<<<< HEAD
-from copy import copy
-from operator import methodcaller
-
-import swagger_type
-from swaggerpy.exception import SwaggerError
-=======
 
 from swaggerpy import swagger_type
 from swaggerpy.compat import json
->>>>>>> d65cc6db
+from swaggerpy.exception import SwaggerError
 from swaggerpy.http_client import SynchronousHttpClient
 from swaggerpy.processors import SwaggerProcessor
 
@@ -127,26 +108,6 @@
     """Adaptor which supports the :class:`crochet.EventualResult`
     interface for retrieving api docs from a local file.
     """
-<<<<<<< HEAD
-
-    class FileResponse(object):
-
-        def __init__(self, data):
-            self.data = data
-
-        def json(self):
-            return self.data
-
-    def __init__(self, path):
-        self.path = path
-
-    def wait(self, timeout=None):
-        path = self.path
-        if not path.endswith('.json'):
-            path += '.json'
-        with contextlib.closing(urllib.urlopen(path)) as fp:
-            return self.FileResponse(json.load(fp))
-=======
 
     class FileResponse(object):
 
@@ -171,34 +132,6 @@
     def cancel(self):
         pass
 
-
-def start_request(http_client, url, headers):
-    """Download and parse JSON from a URL.
-
-    :param http_client: a :class:`swaggerpy.http_client.HttpClient`
-    :param url: url for api docs
-    :return: an object with a :func`wait` method which returns the api docs
-    """
-    if is_file_scheme_uri(url):
-        return FileEventual(url)
-
-    request_params = {
-        'method': 'GET',
-        'url': url,
-        'headers': headers,
-    }
-    return http_client.start_request(request_params)
-
-
-# TODO: remove processors parameter
-class Loader(object):
-    """Abstraction for loading Swagger API's.
->>>>>>> d65cc6db
-
-    def cancel(self):
-        pass
-
-<<<<<<< HEAD
 
 def start_request(http_client, url, request_options):
     """Download and parse JSON from a URL.
@@ -221,7 +154,7 @@
 def load_resource_listing(
         url,
         http_client,
-        base_url=None, 
+        base_url=None,
         request_options=None):
     """Load a complete swagger api spec and return all schemas compiled
     into a single dict.
@@ -244,64 +177,11 @@
             request_options)
 
     def add_api_docs(resource_listing):
-=======
-    def __init__(self, http_client, processors=None,
-                 api_doc_request_headers=None):
-        self.http_client = http_client
-        self.api_doc_request_headers = api_doc_request_headers or {}
-        if processors is None:
-            processors = []
-            # always go through the validation processor first
-        # noinspection PyTypeChecker
-        self.processors = [ValidationProcessor()] + processors
-
-    def load_resource_listing(self, resources_url, base_url=None):
-        """Load a resource listing, loading referenced API declarations.
-
-        The following fields are added to the resource listing object model.
-         * ['url'] = URL resource listing was loaded from
-         * The ['apis'] array is modified according to load_api_declaration()
-
-        The Loader's processors are applied to the fully loaded resource
-        listing.
-
-        :param resources_url:   File name for resources.json
-        :param base_url:    Optional URL to be the base URL for finding API
-                            declarations. If not specified, 'basePath' from the
-                            resource listing is used.
-        """
-
-        resource_listing = start_request(
-            self.http_client,
-            resources_url,
-            self.api_doc_request_headers,
-        ).wait().json()
-        self.pre_process_resource_listing(resource_listing)
-
-        # Some extra data only known about at load time
-        resource_listing[u'url'] = resources_url
-        base_url = base_url if base_url else resources_url
-
-        self.load_api_declarations(base_url, resource_listing)
-
-        # Now that the raw object model has been loaded, apply the processors
-        self.process_resource_listing(resource_listing)
-        return resource_listing
-
-    def load_api_declarations(self, base_url, resource_listing):
-        def get_eventual_for_api(api):
-            return start_request(
-                self.http_client,
-                urlparse.urljoin(base_url + '/', api['path'].strip('/')),
-                self.api_doc_request_headers)
-
->>>>>>> d65cc6db
         # Start all async requests
         eventuals = map(get_eventual_for_api, resource_listing['apis'])
         for api, eventual in zip(resource_listing['apis'], eventuals):
             api['api_declaration'] = eventual.wait().json()
 
-<<<<<<< HEAD
     resource_listing = start_request(
         http_client,
         url,
@@ -311,27 +191,10 @@
     processor.pre_apply(resource_listing)
 
     # TODO: is this url used ?
-    resource_listing['url'] = url 
+    resource_listing['url'] = url
     add_api_docs(resource_listing)
     processor.apply(resource_listing)
     return resource_listing
-=======
-    def pre_process_resource_listing(self, resources):
-        """Apply pre-processors before loading resource listing.
-
-        :param resources: Resource listing to process.
-        """
-        for processor in self.processors:
-            processor.pre_apply(resources)
-
-    def process_resource_listing(self, loaded_resources):
-        """Apply processors to a resource listing.
-
-        :param resources: Resource listing to process.
-        """
-        for processor in self.processors:
-            processor.apply(loaded_resources)
->>>>>>> d65cc6db
 
 
 def validate_required_fields(json, required_fields, context):
@@ -352,13 +215,8 @@
 
 # TODO: Adding the file scheme here just adds complexity to start_request()
 # Is there a better way to handle this?
-<<<<<<< HEAD
 def load_file(resource_listing_file, http_client=None):
     """Loads a resource listing file.
-=======
-def load_file(resource_listing_file, http_client=None, processors=None):
-    """Loads a resource listing file, applying the given processors.
->>>>>>> d65cc6db
 
     :param http_client: HTTP client interface.
     :param resource_listing_file: File name for a resource listing.
@@ -384,16 +242,8 @@
     :return: Processed object model from
     :raise: IOError, URLError: On error reading api-docs.
     """
-<<<<<<< HEAD
     http_client = http_client or SynchronousHttpClient()
     return load_resource_listing(url, http_client, **kwargs)
-=======
-    if http_client is None:
-        http_client = SynchronousHttpClient()
-
-    loader = Loader(http_client=http_client, processors=processors)
-    return loader.load_resource_listing(
-        resource_listing_url, base_url=base_url)
 
 
 class docstring_property(object):
@@ -402,7 +252,6 @@
 
     def __get__(self, _cls, _owner):
         return self.func()
->>>>>>> d65cc6db
 
 
 def create_model_type(model):
