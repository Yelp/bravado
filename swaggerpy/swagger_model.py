#
# Copyright (c) 2013, Digium, Inc.
#

"""Code for handling the base Swagger API model.
"""

import logging
import json
import logging
import os
import urllib
import urlparse

from swaggerpy.http_client import SynchronousHttpClient
from swaggerpy.processors import SwaggerProcessor, SwaggerError

SWAGGER_VERSIONS = [u"1.1", u"1.2"]

SWAGGER_PRIMITIVES = [
    u'void',
    u'string',
    u'boolean',
    u'number',
    u'int',
    u'long',
    u'double',
    u'float',
    u'Date',
]

log = logging.getLogger(__name__)

# noinspection PyDocstring
class ValidationProcessor(SwaggerProcessor):
    """A processor that validates the Swagger model.
    """

    def process_resource_listing(self, resources, context):
        required_fields = [u'apis', u'swaggerVersion']
        validate_required_fields(resources, required_fields, context)

        if not resources[u'swaggerVersion'] in SWAGGER_VERSIONS:
            raise SwaggerError(
                u"Unsupported Swagger version %s" % resources.swaggerVersion,
                context)

    def process_resource_listing_api(self, resources, listing_api, context):
<<<<<<< HEAD
        #'description' is recommended
=======
        # removing 'description' as it is recommended but not required
>>>>>>> 9fbcc502
        validate_required_fields(listing_api, [u'path'], context)

        if not listing_api[u'path'].startswith(u"/"):
            raise SwaggerError(u"Path must start with /", context)

    def process_api_declaration(self, resources, resource, context):
        required_fields = [ u'swaggerVersion', u'basePath', u'apis' ]
        validate_required_fields(resource, required_fields, context)
        # Check model name and id consistency
        for (model_name, model) in resource[u'models'].items():
            if model_name != model[u'id']:
                raise SwaggerError(u"Model id doesn't match name", context)
                # Convert models dict to list

    def process_resource_api(self, resources, resource, api, context):
        required_fields = [u'path', u'operations']
        validate_required_fields(api, required_fields, context)

    def process_operation(self, resources, resource, api, operation, context):
        required_fields = [u'method', u'nickname']
        validate_required_fields(operation, required_fields, context)

    def process_parameter(self, resources, resource, api, operation, parameter,
                          context):
        required_fields = [u'name', u'paramType']
        validate_required_fields(parameter, required_fields, context)
        if parameter[u'paramType'] == u'path':
            # special handling for path parameters
            parameter[u'required'] = True
            parameter[u'type'] = u'string'
        else:
            # type is required for non-path parameters
            validate_required_fields(parameter, [u'type'], context)
        if u'allowedValues' in parameter:
            raise SwaggerError(
                u"Field 'allowedValues' invalid; use 'allowableValues'",
                context)

    def process_error_response(self, resources, resource, api, operation,
                               error_response, context):
        required_fields = [u'code', u'reason']
        validate_required_fields(error_response, required_fields, context)

    def process_model(self, resources, resource, model, context):
        log.debug("model: %s context: %s", model, context)
        required_fields = [u'id', u'properties']
        validate_required_fields(model, required_fields, context)
        # Move property field name into the object
        for (prop_name, prop) in model[u'properties'].items():
            prop[u'name'] = prop_name

    def process_property(self, resources, resource, model, prop,
                         context):
        required_fields = []
        validate_required_fields(prop, required_fields, context)


def json_load_url(http_client, url):
    """Download and parse JSON from a URL.

    :param http_client: HTTP client interface.
    :type  http_client: http_client.HttpClient
    :param url: URL for JSON to parse
    :return: Parsed JSON dict
    """
    scheme = urlparse.urlparse(url).scheme
    if scheme == u'file':
        # requests can't handle file: URLs
        fp = urllib.urlopen(url)
        try:
            return json.load(fp)
        finally:
            fp.close()
    else:
        resp = http_client.request(u'GET', url)
        resp.raise_for_status()
        return resp.json()


class Loader(object):
    """Abstraction for loading Swagger API's.

    :param http_client: HTTP client interface.
    :type  http_client: http_client.HttpClient
    :param processors: List of processors to apply to the API.
    :type  processors: list of SwaggerProcessor
    """

    def __init__(self, http_client, processors=None):
        self.http_client = http_client
        if processors is None:
            processors = []
            # always go through the validation processor first
        # noinspection PyTypeChecker
        self.processors = [ValidationProcessor()] + processors

    def load_resource_listing(self, resources_url, base_url=None):
        """Load a resource listing, loading referenced API declarations.

        The following fields are added to the resource listing object model.
         * ['url'] = URL resource listing was loaded from
         * The ['apis'] array is modified according to load_api_declaration()

        The Loader's processors are applied to the fully loaded resource
        listing.

        :param resources_url:   File name for resources.json
        :param base_url:    Optional URL to be the base URL for finding API
                            declarations. If not specified, 'basePath' from the
                            resource listing is used.
        """

        # Load the resource listing
        resource_listing = json_load_url(self.http_client, resources_url)

        # Some extra data only known about at load time
        resource_listing[u'url'] = resources_url
<<<<<<< HEAD
        if not base_url:
            base_url = resources_url #basePath #resource_listing.get(u'basePath')
=======
        base_url = base_url if base_url else resources_url
>>>>>>> 9fbcc502

        # Load the API declarations
        for api in resource_listing.get(u'apis'):
            log.debug("Base_url: %s api: %s", base_url, api)
            self.load_api_declaration(base_url, api)

        # Now that the raw object model has been loaded, apply the processors
        self.process_resource_listing(resource_listing)
        return resource_listing

    def load_api_declaration(self, base_url, api_dict):
        """Load an API declaration file.

        api_dict is modified with the results of the load:
         * ['url'] = URL api declaration was loaded from
         * ['api_declaration'] = Parsed results of the load

        :param base_url: Base URL to load from
        :param api_dict: api object from resource listing.
        """
        path = api_dict.get(u'path').replace(u'{format}', u'json')
        api_dict[u'url'] = urlparse.urljoin(base_url + u'/', path.strip(u'/'))
        api_dict[u'api_declaration'] = json_load_url(
            self.http_client, api_dict[u'url'])

    def process_resource_listing(self, resources):
        """Apply processors to a resource listing.

        :param resources: Resource listing to process.
        """
        for processor in self.processors:
            processor.apply(resources)


def validate_required_fields(json, required_fields, context):
    """Checks a JSON object for a set of required fields.

    If any required field is missing, a SwaggerError is raised.

    :param json: JSON object to check.
    :param required_fields: List of required fields.
    :param context: Current context in the API.
    """
    missing_fields = [f for f in required_fields if not f in json]

    if missing_fields:
        raise SwaggerError(
            u"Missing fields: %s" % u', '.join(missing_fields), context)


def load_file(resource_listing_file, http_client=None, processors=None):
    """Loads a resource listing file, applying the given processors.

    :param http_client: HTTP client interface.
    :param resource_listing_file: File name for a resource listing.
    :param processors:  List of SwaggerProcessors to apply to the resulting
                        resource.
    :return: Processed object model from
    :raise: IOError: On error reading api-docs.
    """
    file_path = os.path.abspath(resource_listing_file)
    url = urlparse.urljoin(u'file:', urllib.pathname2url(file_path))
    # When loading from files, everything is relative to the resource listing
    dir_path = os.path.dirname(file_path)
    base_url = urlparse.urljoin(u'file:', urllib.pathname2url(dir_path))
    return load_url(url, http_client=http_client, processors=processors,
                    base_url=base_url)


def load_url(resource_listing_url, http_client=None, processors=None,
             base_url=None):
    """Loads a resource listing, applying the given processors.

    :param resource_listing_url: URL for a resource listing.
    :param http_client: HTTP client interface.
    :param processors:  List of SwaggerProcessors to apply to the resulting
                        resource.
    :param base_url:    Optional URL to be the base URL for finding API
                        declarations. If not specified, 'basePath' from the
                        resource listing is used.
    :return: Processed object model from
    :raise: IOError, URLError: On error reading api-docs.
    """
    if http_client is None:
        http_client = SynchronousHttpClient()

    loader = Loader(http_client=http_client, processors=processors)
    return loader.load_resource_listing(
        resource_listing_url, base_url=base_url)


def load_json(resource_listing, http_client=None, processors=None):
    """Process a resource listing that has already been parsed.

    :param resource_listing: Parsed resource listing.
    :type  resource_listing: dict
    :param http_client:
    :param processors:
    :return: Processed resource listing.
    """
    if http_client is None:
        http_client = SynchronousHttpClient()

    loader = Loader(http_client=http_client, processors=processors)
    loader.process_resource_listing(resource_listing)
    return resource_listing<|MERGE_RESOLUTION|>--- conflicted
+++ resolved
@@ -46,11 +46,7 @@
                 context)
 
     def process_resource_listing_api(self, resources, listing_api, context):
-<<<<<<< HEAD
-        #'description' is recommended
-=======
         # removing 'description' as it is recommended but not required
->>>>>>> 9fbcc502
         validate_required_fields(listing_api, [u'path'], context)
 
         if not listing_api[u'path'].startswith(u"/"):
@@ -168,12 +164,7 @@
 
         # Some extra data only known about at load time
         resource_listing[u'url'] = resources_url
-<<<<<<< HEAD
-        if not base_url:
-            base_url = resources_url #basePath #resource_listing.get(u'basePath')
-=======
         base_url = base_url if base_url else resources_url
->>>>>>> 9fbcc502
 
         # Load the API declarations
         for api in resource_listing.get(u'apis'):
