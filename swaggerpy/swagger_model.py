--- conflicted
+++ resolved
@@ -156,7 +156,6 @@
     return http_client.start_request(request_params)
 
 
-<<<<<<< HEAD
 def load_resource_listing(
         url,
         http_client,
@@ -171,96 +170,28 @@
     :param base_url: optional url to use as the base url for api doc paths
     :param request_options: mapping of additional fields to specify in
         the http request to fetch resources.
-=======
-# TODO: remove processors parameter
-class Loader(object):
-    """Abstraction for loading Swagger API's.
-
-    :param http_client: HTTP client interface.
-    :type  http_client: http_client.HttpClient
-    :param processors: List of processors to apply to the API.
-    :type  processors: list of SwaggerProcessor
->>>>>>> 5de61405
     """
     request_options = request_options or {}
     base_url = base_url or url
     processor = ValidationProcessor()
 
-<<<<<<< HEAD
-    resource_listing = json_load_url(
-            self.http_client,
-            resources_url,
-            self.api_doc_request_headers)
+
+    resource_listing = start_request(
+        http_client,
+        url,
+        self.api_doc_request_headers,
+    ).wait().json()
 
     processor.pre_apply(resource_listing)
-=======
-    def __init__(self, http_client, processors=None,
-                 api_doc_request_headers=None):
-        self.http_client = http_client
-        self.api_doc_request_headers = api_doc_request_headers or {}
-        if processors is None:
-            processors = []
-            # always go through the validation processor first
-        # noinspection PyTypeChecker
-        self.processors = [ValidationProcessor()] + processors
-
-    def load_resource_listing(self, resources_url, base_url=None):
-        """Load a resource listing, loading referenced API declarations.
-
-        The following fields are added to the resource listing object model.
-         * ['url'] = URL resource listing was loaded from
-         * The ['apis'] array is modified according to load_api_declaration()
-
-        The Loader's processors are applied to the fully loaded resource
-        listing.
-
-        :param resources_url:   File name for resources.json
-        :param base_url:    Optional URL to be the base URL for finding API
-                            declarations. If not specified, 'basePath' from the
-                            resource listing is used.
-        """
-
-        resource_listing = start_request(
-            self.http_client,
-            resources_url,
-            self.api_doc_request_headers,
-        ).wait().json()
-        self.pre_process_resource_listing(resource_listing)
->>>>>>> 5de61405
 
     # TODO: is this url used ?
     resource_listing['url'] = url 
 
-<<<<<<< HEAD
-    for api in resource_listing.get('apis'):
-        self.load_api_declaration(base_url, api)
-=======
-        self.load_api_declarations(base_url, resource_listing)
->>>>>>> 5de61405
+    self.load_api_declarations(base_url, resource_listing)
 
     processor.apply(resource_listing)
     return resource_listing
 
-<<<<<<< HEAD
-def load_api_declaration(self, base_url, api_dict):
-        """Load an API declaration file.
-
-        api_dict is modified with the results of the load:
-         * ['url'] = URL api declaration was loaded from
-         * ['api_declaration'] = Parsed results of the load
-
-        :param base_url: Base URL to load from
-        :param api_dict: api object from resource listing.
-        """
-        # TODO: is this url used anywhere?
-        api_dict[u'url'] = urlparse.urljoin(
-            base_url + u'/', api_dict['path'].strip(u'/'))
-        api_dict[u'api_declaration'] = json_load_url(
-            self.http_client,
-            api_dict[u'url'],
-            self.api_doc_request_headers,
-        )
-=======
     def load_api_declarations(self, base_url, resource_listing):
         def get_eventual_for_api(api):
             return start_request(
@@ -272,7 +203,6 @@
         eventuals = map(get_eventual_for_api, resource_listing['apis'])
         for api, eventual in zip(resource_listing['apis'], eventuals):
             api['api_declaration'] = eventual.wait().json()
->>>>>>> 5de61405
 
 
 def validate_required_fields(json, required_fields, context):
@@ -291,15 +221,10 @@
             u"Missing fields: %s" % u', '.join(missing_fields), context)
 
 
-<<<<<<< HEAD
+# TODO: Adding the file scheme here just adds complexity to start_request()
+# Is there a better way to handle this?
 def load_file(resource_listing_file, http_client=None):
     """Loads a resource listing file.
-=======
-# TODO: Adding the file scheme here just adds complexity to start_request()
-# Is there a better way to handle this?
-def load_file(resource_listing_file, http_client=None, processors=None):
-    """Loads a resource listing file, applying the given processors.
->>>>>>> 5de61405
 
     :param http_client: HTTP client interface.
     :param resource_listing_file: File name for a resource listing.
