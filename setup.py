--- conflicted
+++ resolved
@@ -35,14 +35,10 @@
         "Programming Language :: Python",
     ],
     tests_require=["nose", "tissue", "coverage", "httpretty"],
-<<<<<<< HEAD
     install_requires=(["requests", "python-dateutil"] + websocket_packages +
         async_packages),
     entry_points="""
     [console_scripts]
     swagger-codegen = swaggerpy.codegen:main
     """
-=======
-    install_requires=["requests", "websocket-client", "python-dateutil"],
->>>>>>> 18b547bf
 )