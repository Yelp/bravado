--- conflicted
+++ resolved
@@ -29,11 +29,7 @@
         "Programming Language :: Python :: 2.7",
     ],
     install_requires=[
-<<<<<<< HEAD
         "bravado-core >= 1.1.0",
-=======
-        "bravado-core >= 1.1.0-rc2",
->>>>>>> 33b14f63
         "crochet >= 1.4.0",
         "fido >= 1.0.1",
         "python-dateutil",
