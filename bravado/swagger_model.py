--- conflicted
+++ resolved
@@ -1,28 +1,19 @@
 # -*- coding: utf-8 -*-
-<<<<<<< HEAD
-"""Code for handling the base Swagger API model.
-"""
-from copy import copy
-=======
 import contextlib
 from copy import copy
 from functools import partial
->>>>>>> e052225d
 import logging
 import os
 import urllib
 import urlparse
 
-<<<<<<< HEAD
 from swagger_spec_validator import validator20
 
-=======
->>>>>>> e052225d
 from bravado import swagger_type
 from bravado.compat import json
 from bravado.http_client import SynchronousHttpClient
 
-
+# TODO: replace w/ 2.0
 SWAGGER_VERSIONS = [u"1.2"]
 
 log = logging.getLogger(__name__)
@@ -79,125 +70,48 @@
     return http_client.start_request(request_params)
 
 
-# TODO: remove processors parameter
 class Loader(object):
     """Abstraction for loading Swagger API's.
 
     :param http_client: HTTP client interface.
     :type  http_client: http_client.HttpClient
-    """
-
-    def __init__(self, http_client, api_doc_request_headers=None):
+    :param request_headers: dict of request headerss
+    """
+
+    def __init__(self, http_client, request_headers=None):
         self.http_client = http_client
-        self.api_doc_request_headers = api_doc_request_headers or {}
-<<<<<<< HEAD
-=======
-        if processors is None:
-            processors = []
-            # always go through the validation processor first
-        # noinspection PyTypeChecker
-        self.processors = [ValidationProcessor()] + processors
-
-    def load_resource_listing(self, resources_url, base_url=None):
-        """Load a resource listing, loading referenced API declarations.
-
-        The following fields are added to the resource listing object model.
-         * ['url'] = URL resource listing was loaded from
-         * The ['apis'] array is modified according to load_api_declaration()
-
-        The Loader's processors are applied to the fully loaded resource
-        listing.
-
-        :param resources_url:   File name for resources.json
-        :param base_url:    Optional URL to be the base URL for finding API
-                            declarations. If not specified, 'basePath' from the
-                            resource listing is used.
-        """
-
-        resource_listing = start_request(
-            self.http_client,
-            resources_url,
-            self.api_doc_request_headers,
-        ).wait().json()
-        self.pre_process_resource_listing(resource_listing)
-
-        # Some extra data only known about at load time
-        resource_listing[u'url'] = resources_url
-        base_url = base_url if base_url else resources_url
-
-        self.load_api_declarations(base_url, resource_listing)
->>>>>>> e052225d
+        self.request_headers = request_headers or {}
 
     def load_spec(self, spec_url, base_url=None):
         """Load a Swagger Spec from the given URL
 
-<<<<<<< HEAD
         :param spec_url: URL to swagger.json
         :param base_url: TODO: need this?
         :returns: validated json spec in dict form
         """
-        spec_json = json_load_url(
+        spec_json = start_request(
             self.http_client,
             spec_url,
-            self.api_doc_request_headers,
-        )
+            self.request_headers,
+        ).wait().json()
+
         validator20.validate_spec(spec_json)
         return spec_json
-=======
-    def load_api_declarations(self, base_url, resource_listing):
-        def get_eventual_for_api(api):
-            return start_request(
-                self.http_client,
-                urlparse.urljoin(base_url + '/', api['path'].strip('/')),
-                self.api_doc_request_headers)
-
-        # Start all async requests
-        eventuals = map(get_eventual_for_api, resource_listing['apis'])
-        for api, eventual in zip(resource_listing['apis'], eventuals):
-            api['api_declaration'] = eventual.wait().json()
->>>>>>> e052225d
-
-
-<<<<<<< HEAD
-def load_file(spec_file, http_client=None):
-    """Loads and validates a Swagger spec file.
-=======
-        :param resources: Resource listing to process.
-        """
-        for processor in self.processors:
-            processor.apply(loaded_resources)
-
-
-def validate_required_fields(json, required_fields, context):
-    """Checks a JSON object for a set of required fields.
-
-    If any required field is missing, a SwaggerError is raised.
-
-    :param json: JSON object to check.
-    :param required_fields: List of required fields.
-    :param context: Current context in the API.
-    """
-    missing_fields = [f for f in required_fields if f not in json]
-
-    if missing_fields:
-        raise SwaggerError(
-            u"Missing fields: %s" % u', '.join(missing_fields), context)
 
 
 # TODO: Adding the file scheme here just adds complexity to start_request()
 # Is there a better way to handle this?
-def load_file(resource_listing_file, http_client=None, processors=None):
-    """Loads a resource listing file, applying the given processors.
->>>>>>> e052225d
-
+def load_file(spec_file, http_client=None):
+    """Loads a spec file
+
+    :param spec_file: Path to swagger.json.
     :param http_client: HTTP client interface.
-    :param spec_file: Path to swagger.json.
     :return: validated json spec in dict form
     :raise: IOError: On error reading swagger.json.
     """
     file_path = os.path.abspath(spec_file)
     url = urlparse.urljoin(u'file:', urllib.pathname2url(file_path))
-    # When loading from files, everything is relative to the resource listing
+    # When loading from files, everything is relative to the spec file
     dir_path = os.path.dirname(file_path)
     base_url = urlparse.urljoin(u'file:', urllib.pathname2url(dir_path))
     return load_url(url, http_client=http_client, base_url=base_url)
@@ -221,29 +135,12 @@
     return loader.load_spec(spec_url, base_url=base_url)
 
 
-<<<<<<< HEAD
-def load_json(spec, http_client=None):
-    """Process a swagger spec that has already been parsed.
-
-    :param spec: Parsed Swagger spec.
-    :type  spec: dict
-    :param http_client:
-    :return: validated spec in dict form
-    """
-    if http_client is None:
-        http_client = SynchronousHttpClient()
-
-    loader = Loader(http_client=http_client)
-    loader.process_spec(spec)
-    return spec
-=======
 class docstring_property(object):
     def __init__(self, func):
         self.func = func
 
     def __get__(self, _cls, _owner):
         return self.func()
->>>>>>> e052225d
 
 
 def create_model_type(model):
