--- conflicted
+++ resolved
@@ -79,13 +79,8 @@
         return self._post_receive(response, **kwargs)
 
 
-<<<<<<< HEAD
 class RequestsResponseAdapter(ResponseLike):
-    """Wraps a requests.models.Response object to provider a uniform interface
-=======
-class RequestsLibResponseAdapter(ResponseLike):
     """Wraps a requests.models.Response object to provide a uniform interface
->>>>>>> d42e11af
     to the response innards.
     """
 
