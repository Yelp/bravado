--- conflicted
+++ resolved
@@ -1,17 +1,5 @@
-<<<<<<< HEAD
-=======
 import jsonref
 
-from bravado.mapping.exception import SwaggerMappingError
-
-
-JSONSCHEMA_PRIMITIVE_VALIDATIONS = {
-    'string': ('minLength', 'maxLength', 'pattern', 'format', 'enum', 'default'),  # noqa
-    'integer': ('multipleOf', 'minimum', 'maximum', 'exclusiveMaximum', 'exclusiveMinimum', 'enum', 'default', 'format'),  # noqa
-    'number': ('multipleOf', 'minimum', 'maximum', 'exclusiveMaximum', 'exclusiveMinimum', 'enum', 'default', 'format'),   # noqa
-    'boolean': ('enum', 'default'),
-    'null': (),
-}
 
 SWAGGER_PRIMITIVES = (
     'integer',
@@ -22,7 +10,6 @@
 )
 
 
->>>>>>> 11c39368
 def has_default(schema_object_spec):
     return 'default' in schema_object_spec
 
@@ -40,90 +27,7 @@
 
 
 def get_format(schema_object_spec):
-<<<<<<< HEAD
     return schema_object_spec.get('format', None)
-=======
-    return schema_object_spec.get('format', None)
-
-
-def to_primitive_schema(primitive_spec):
-    """Given the swagger spec for a primitive type, create the equivalent
-    jsonschema object for the primitive type.
-
-    :type primitive_spec: dict
-    :returns: jsonschema object
-    :rtype; dict
-    """
-    # identify the validation keys in the swager spec that are supported by
-    # jsonschema for the given primitive type
-    primitive_type = primitive_spec['type']
-    transferable_keys = ['name', 'type', 'description']
-    transferable_keys += JSONSCHEMA_PRIMITIVE_VALIDATIONS[primitive_type]
-    schema = {}
-    for key, value in primitive_spec.iteritems():
-        if key in transferable_keys:
-            schema[key] = value
-    return schema
-
-
-def to_array_schema(array_spec):
-    """Given the swagger spec for an array type, create the equivalent
-    jsonschema object for the array type.
-
-    See section 5.3 in http://json-schema.org/latest/json-schema-validation.html
-
-    :type: array_spec: dict
-    :returns: jsconschema object
-    :rtype: dict
-    """
-    # JsonSchema arrays
-    # =================
-    # additionalItems => boolean or object schema
-    # items => object - implies list of arbitrary length with items of the same
-    #                   type. ignore additionalItems.
-    #          array  - implies tuple with items of different type matching
-    #                   schema at ordinal. observe additionalItems - means
-    #                   extra items in the array allowed or not
-    #
-    # SwaggerSpec arrays
-    # ==================
-    #   Parameter arrays
-    #     - doesn't support additionalItems
-    #     - all arrays are are treated as lists, not tuples hence 'items' can
-    #       not be '[subschema1, subschema2, ...]'
-    #     - 'items' has to be one of "string", "number", "integer", "boolean",
-    #       or "array"
-    #     - depending on 'items' type, validations for that type are supported
-    #       as keys. ex: item of string -> (minLength, maxLength, enum, etc)
-    #                ex: item of array  -> (minItems, maxItems, etc)
-    #     - have to implement support for 'default' keyword
-    #     - have to implement support for 'collectionFormat'
-    #     - have to implmenet support for 'required'
-    transferable_keys = (
-        'type',
-        'items',
-        'minItems',
-        'maxItems',
-        'uniqueItems',
-        'name',
-        'description'
-    )
-    schema = {}
-    for key, value in array_spec.iteritems():
-        if key in transferable_keys:
-            schema[key] = value
-            if key == 'items':
-                items_spec = value
-                items_type = items_spec['type']
-                if items_type in SWAGGER_PRIMITIVES:
-                    schema[key] = to_primitive_schema(items_spec)
-                elif items_type == 'array':
-                    # nested arrays
-                    schema[key] = to_array_schema(items_spec)
-                else:
-                    raise SwaggerMappingError(
-                        'Item type {0} not supported'.format(items_type))
-    return schema
 
 
 def is_dict_like(spec):
@@ -153,5 +57,4 @@
         return True
     if type(spec) == jsonref.JsonRef and type(spec.__subject__) == list:
         return True
-    return False
->>>>>>> 11c39368
+    return False