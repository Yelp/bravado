--- conflicted
+++ resolved
@@ -46,15 +46,7 @@
 
 import logging
 
-<<<<<<< HEAD
 from bravado.requests_client import RequestsClient
-from bravado.swagger_model import (
-    Loader,
-    is_file_scheme_uri,
-)
-=======
-from bravado.http_client import SynchronousHttpClient
->>>>>>> 0baf1898
 from bravado.mapping.spec import Spec
 from bravado.swagger_model import Loader
 
