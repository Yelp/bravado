#!/usr/bin/env python
# -*- coding: utf-8 -*-

#
# Copyright (c) 2014, Yelp, Inc.
#

"""Swagger client tests to validate resource 'model's

A sample 'model' is listed below in models list.

{
    "apiVersion": "1.0.0",
    "swaggerVersion": "1.2",
    "apis": [...],
    "models": {
        "Pet": {
            "id": "Pet",
            "required": [
                "id",
                "name"
            ],
            "properties": {
                "id": {
                    "type": "integer",
                    "format": "int64",
                    "description": "unique identifier for the pet",
                },
                "category": {
                    "$ref": "Category"
                },
                "name": {
                    "type": "string"
                },
                "photoUrls": {
                    "type": "array",
                    "items": {
                        "type": "string"
                    }
                },
                "status": {
                    "type": "string",
                    "description": "pet status in the store",
                }
            }
        }
    }
}
"""

from swaggerpy.compat import json
import unittest

import httpretty

from swaggerpy.client import SwaggerClient
from swaggerpy.processors import SwaggerError


class ResourceTest(unittest.TestCase):
    def setUp(self):
        self.models = {
            "School": {
                "id": "School",
                "properties": {
                    "name": {
                        "type": "string"
                    }
                },
                "required": ["name"]
            },
            "User": {
                "id": "User",
                "properties": {
                    "id": {
                        "type": "integer",
                        "format": "int64"
                    },
                    "schools": {
                        "type": "array",
                        "items": {
                            "$ref": "School"
                        }
                    }
                },
                "required": ["id"]
            }
        }
        self.sample_model = {
            "id": 42,
            "schools": [
                {"name": "School1"},
                {"name": "School2"}
            ]
        }
        operation = {
            "method": "GET",
            "nickname": "testHTTP",
            "type": "User",
            "parameters": []
        }
        operation_post = {
            "method": "POST",
            "nickname": "testHTTPPost",
            "type": "void",
            "parameters": []
        }
        api = {
            "path": "/test_http",
            "operations": [operation]
        }
        api_post = {
            "path": "/test_http",
            "operations": [operation_post]
        }
        self.response = {
            "swaggerVersion": "1.2",
            "basePath": "/",
            "apis": [api, api_post],
            "models": self.models
        }

    def register_urls(self):
        httpretty.register_uri(
            httpretty.GET, "http://localhost/api-docs",
            body=json.dumps({
                "swaggerVersion": "1.2",
                "apis": [{
                    "path": "/api_test"
                }]
            }))
        httpretty.register_uri(
            httpretty.GET, "http://localhost/api-docs/api_test",
            body=json.dumps(self.response))

        httpretty.register_uri(
            httpretty.POST, "http://localhost/test_http",
            body="")

    ################################################################
    # Test that swaggerpy correctly creates model
    # classes from swagger model definitions
    # API calls are not triggered here.
    # Scope is limited to model definition in swagger api spec
    ################################################################

    @httpretty.activate
    def test_success_on_model_types_creation(self):
        self.register_urls()
        resource = SwaggerClient.from_url(u'http://localhost/api-docs').api_test
        User = resource.testHTTP._models['User']
        self.assertEqual({"schools": [], "id": 0L}, User().__dict__)

    @httpretty.activate
    def test_nones_for_dates_on_model_types_creation(self):
        self.models['User']['properties']['date'] = {
            'type': 'string',
            'format': 'date'}
        self.models['User']['properties']['datetime'] = {
            'type': 'string',
            'format': 'date-time'}
        self.register_urls()
        resource = SwaggerClient.from_url(u'http://localhost/api-docs').api_test
        User = resource.testHTTP._models['User']
        self.assertEqual(
            {"schools": [], "id": 0L, "date": None, "datetime": None},
            User().__dict__
        )

    @httpretty.activate
    def test_success_on_model_types_instantiation(self):
        self.register_urls()
        resource = SwaggerClient.from_url(u'http://localhost/api-docs').api_test
        models = resource.testHTTP._models
        User = models['User']
        School = models['School']
        user = User(id=42, schools=[School(name="a"), School(name="b")])
        user1 = User(schools=[School(name="a"), School(name="b")], id=42)
        self.assertEqual(user1, user)

    # TODO: DocString generated is not validated as of now

    @httpretty.activate
    def test_error_on_wrong_attr_type_in_model_declaration(self):
        self.response["models"]["School"]["properties"]["name"][
            "type"] = "WRONG_TYPE"
        self.register_urls()
        self.assertRaises(TypeError, SwaggerClient.from_url,
                          u'http://localhost/api-docs')

    @httpretty.activate
    def test_error_on_extra_attr_during_model_types_instantiation(self):
        self.register_urls()
        resource = SwaggerClient.from_url(u'http://localhost/api-docs').api_test
        user = resource.testHTTP._models['User']
        self.assertRaises(AttributeError, user, extra=42)

    @httpretty.activate
    def test_error_on_missing_attr(self):
        def iterate_test(field):
            self.response["models"]["User"].pop(field)
            self.register_urls()
            self.assertRaises(SwaggerError, SwaggerClient.from_url,
                              u'http://localhost/api-docs')
        [iterate_test(field) for field in ('id', 'properties')]

    @httpretty.activate
    def test_error_on_model_name_and_id_mismatch(self):
        self.response["models"]["User"]["id"] = "NotUser"
        self.register_urls()
        self.assertRaises(SwaggerError, SwaggerClient.from_url,
                          u'http://localhost/api-docs')

    @httpretty.activate
    def test_setattrs_on_client_and_model(self):
        self.register_urls()
        resource = SwaggerClient.from_url(u'http://localhost/api-docs').api_test
        models = resource.testHTTP._models
        self.assertEqual(set(models), set(['User', 'School']))
        self.assertEqual(['id'], models['User']._required)
        self.assertEqual({
            'schools': 'array:School',
            'id': 'integer:int64'
        }, models['User']._swagger_types)
        self.assertEqual(['name'], models['School']._required)
        self.assertEqual({'name': 'string'}, models['School']._swagger_types)

    @httpretty.activate
    def test_types_of_model_attributes(self):
        self.register_urls()
        resource = SwaggerClient.from_url(u'http://localhost/api-docs').api_test
        models = resource.testHTTP._models
        user = models['User']()
        school = models['School']()
        self.assertTrue(isinstance(user.id, long))
        self.assertTrue(isinstance(user.schools, list))
        self.assertTrue(isinstance(school.name, str))

    ########################################################################
    # Validate that Models specified in the spec have correct Property types
    # API calls are not triggered here. Scope is limited to properties
    # of models defined in swagger api spec
    ########################################################################

    @httpretty.activate
    def test_success_if_ref_but_no_type_in_property(self):
        self.response["models"]["User"]["properties"]["school"] = {
            "$ref": "School"}
        self.register_urls()
        resource = SwaggerClient.from_url(u'http://localhost/api-docs').api_test
        self.assertTrue(
            'school' in
            resource.testHTTP._models['User']().__dict__)

    @httpretty.activate
    def test_success_if_type_but_no_ref_in_property(self):
        # Default model. All success tests test this.
        pass

    @httpretty.activate
    def test_error_if_no_ref_no_type_in_property(self):
        # Empty dict assigned which means no ref or no type
        self.response["models"]["User"]["properties"]["school"] = {}
        self.register_urls()
        self.assertRaises(TypeError, SwaggerClient.from_url,
                          u'http://localhost/api-docs')

    @httpretty.activate
    def test_error_if_no_complex_in_ref_in_property(self):
        self.response["models"]["User"]["properties"]["school"] = {
            "$ref": "string"}
        self.register_urls()
        self.assertRaises(TypeError, SwaggerClient.from_url,
                          u'http://localhost/api-docs')

    @httpretty.activate
    def test_error_if_complex_in_type_in_property(self):
        self.response["models"]["User"]["properties"]["school"] = {
            "type": "School"}
        self.register_urls()
        self.assertRaises(TypeError, SwaggerClient.from_url,
                          u'http://localhost/api-docs')

    ###########################################################################
    # Validate the correctness of Complex (non-primitive) Type response
    # ie. if a 'School' is expected to be returned,
    # then it in fact should be a 'School'
    # API call is triggered in below tests and the response type is validated
    ###########################################################################

    @httpretty.activate
    def test_success_on_complex_operation_response_type(self):
        self.register_urls()
        httpretty.register_uri(
            httpretty.GET, "http://localhost/test_http",
            body=json.dumps(self.sample_model))
        resource = SwaggerClient.from_url(u'http://localhost/api-docs').api_test
        resp = resource.testHTTP().result()
        models = resource.testHTTP._models
        User = models['User']
        School = models['School']
        self.assertTrue(isinstance(resp, User))
        [self.assertTrue(isinstance(x, School)) for x in resp.schools]
        self.assertEqual(User(id=42, schools=[School(
            name="School1"), School(name="School2")]), resp)

    @httpretty.activate
    def test_error_on_missing_required_type_instead_of_complex_type(self):
        self.register_urls()
        self.sample_model.pop("id")
        httpretty.register_uri(
            httpretty.GET, "http://localhost/test_http",
            body=json.dumps(self.sample_model))
        self.assertRaises(AssertionError, SwaggerClient.from_url(
            u'http://localhost/api-docs').api_test.testHTTP().result)

    @httpretty.activate
    def test_success_on_extra_field_in_complex_type(self):
        self.register_urls()
        self.sample_model["extra"] = 42
        httpretty.register_uri(
            httpretty.GET, "http://localhost/test_http",
            body=json.dumps(self.sample_model))
        result = SwaggerClient.from_url(
            u'http://localhost/api-docs').api_test.testHTTP().result()
        self.assertEqual(result._raw["extra"], 42)

    @httpretty.activate
    def test_error_on_wrong_type_instead_of_complex_type(self):
        self.register_urls()
        httpretty.register_uri(
            httpretty.GET, "http://localhost/test_http",
            body='"NOT_COMPLEX_TYPE"')
        self.assertRaises(TypeError, SwaggerClient.from_url(
            u'http://localhost/api-docs').api_test.testHTTP().result)

    @httpretty.activate
    def test_error_on_wrong_type_inside_complex_type(self):
        self.register_urls()
        self.sample_model["id"] = "Not Integer"
        httpretty.register_uri(
            httpretty.GET, "http://localhost/test_http",
            body=json.dumps(self.sample_model))
        self.assertRaises(TypeError, SwaggerClient.from_url(
            u'http://localhost/api-docs').api_test.testHTTP().result)

    @httpretty.activate
    def test_error_on_wrong_type_inside_nested_complex_type_2(self):
        self.register_urls()
        self.sample_model["schools"][0] = "Not School"
        httpretty.register_uri(
            httpretty.GET, "http://localhost/test_http",
            body=json.dumps(self.sample_model))
        self.assertRaises(TypeError, SwaggerClient.from_url(
            u'http://localhost/api-docs').api_test.testHTTP().result)

    @httpretty.activate
    def test_error_on_missing_type_inside_nested_complex_type_1(self):
        self.register_urls()
        self.sample_model["schools"][0] = {}  # Omit 'name'
        httpretty.register_uri(
            httpretty.GET, "http://localhost/test_http",
            body=json.dumps(self.sample_model))
        self.assertRaises(AssertionError, SwaggerClient.from_url(
            u'http://localhost/api-docs').api_test.testHTTP().result)

    @httpretty.activate
    def test_error_on_passing_model_in_param_query(self):
        """Only primitive types are allowed in path or query
        """
        query_parameter = {
            "paramType": "query",
            "name": "test_param",
            "type": "School",
        }
        self.response["apis"][0]["operations"][0]["parameters"] = [
            query_parameter]
        self.register_urls()
        resource = SwaggerClient.from_url(u'http://localhost/api-docs').api_test
        school = resource.testHTTP._models['School']
        self.assertRaises(TypeError, resource.testHTTP, test_param=school)

    @httpretty.activate
    def test_alllow_null_in_response_body_if_allow_null_is_given(self):
        self.register_urls()
        self.sample_model["schools"].append(None)
        httpretty.register_uri(
            httpretty.GET, "http://localhost/test_http",
            body=json.dumps(self.sample_model))
        resource = SwaggerClient.from_url(u'http://localhost/api-docs').api_test
        resp = resource.testHTTP().result(allow_null=True)
        self.assertTrue(isinstance(resp, resource.testHTTP._models['User']))

    @httpretty.activate
    def test_alllow_null_as_response_if_allow_null_is_given(self):
        self.register_urls()
        httpretty.register_uri(
            httpretty.GET, "http://localhost/test_http",
            body=json.dumps(None))
        resource = SwaggerClient.from_url(u'http://localhost/api-docs').api_test
        resource.testHTTP().result(allow_null=True)

    @httpretty.activate
    def test_error_if_response_body_has_null_and_allow_null_not_given(self):
        self.register_urls()
        self.sample_model["schools"].append(None)
        httpretty.register_uri(
            httpretty.GET, "http://localhost/test_http",
            body=json.dumps(self.sample_model))
        resource = SwaggerClient.from_url(u'http://localhost/api-docs').api_test
        self.assertRaises(TypeError, resource.testHTTP().result)

    @httpretty.activate
    def test_error_if_response_is_null_and_allow_null_not_given(self):
        self.register_urls()
        httpretty.register_uri(
            httpretty.GET, "http://localhost/test_http",
            body=json.dumps(None))
        resource = SwaggerClient.from_url(u'http://localhost/api-docs').api_test
        self.assertRaises(TypeError, resource.testHTTP().result)

    @httpretty.activate
    def test_remove_null_values_when_convert_to_flat_dict(self):
        self.register_urls()
        httpretty.register_uri(
            httpretty.GET, "http://localhost/test_http",
            body=json.dumps(self.sample_model))
        resource = SwaggerClient.from_url(u'http://localhost/api-docs').api_test
        models = resource.testHTTP._models
        User = models['User']
        School = models['School']
        user = User(schools=[School(name='a'), None])
        self.assertEqual(None, user.schools[1])
        self.assertEqual([{'name': 'a'}], user._flat_dict()['schools'])

    #################################################
    # Model Py instance sent in request body
    ################################################

    @httpretty.activate
    def test_success_model_in_param_body_converts_to_dict(self):
        query_parameter = {
            "paramType": "body",
            "name": "body",
            "type": "User",
        }
        self.response["apis"][1]["operations"][0]["parameters"] = [
            query_parameter]
        self.register_urls()
        resource = SwaggerClient.from_url(u'http://localhost/api-docs').api_test
        models = resource.testHTTP._models
        User = models['User']
        School = models['School']
        # Also test all None items are removed from array list
        user = User(id=42, schools=[School(name='s1'), None])
        future = resource.testHTTPPost(body=user)
        self.assertEqual(
            json.dumps({'id': 42, 'schools': [{'name': 's1'}]}),
            future._request.request.data,
        )

    @httpretty.activate
    def test_removal_of_none_attributes_from_param_body_model(self):
        query_parameter = {
            "paramType": "body",
            "name": "body",
            "type": "User",
        }
        self.response["apis"][1]["operations"][0]["parameters"] = [
            query_parameter]
        self.response["models"]["User"]["properties"]["school"] = {
            "$ref": "School"}
        self.register_urls()
        resource = SwaggerClient.from_url(u'http://localhost/api-docs').api_test
        user = resource.testHTTP._models['User'](id=42)
        future = resource.testHTTPPost(body=user)
        # Removed the 'school': None - key, value pair from dict
        self.assertEqual(
<<<<<<< HEAD
            {'id': 42, 'schools': []},
            json.loads(future._request.data))
=======
            json.dumps({'id': 42, 'schools': []}),
            future._request.request.data,
        )
>>>>>>> 5de61405

    @httpretty.activate
    def test_error_on_finding_required_attributes_none(self):
        query_parameter = {
            "paramType": "body",
            "name": "body",
            "type": "User",
        }
        self.response["apis"][1]["operations"][0]["parameters"] = [
            query_parameter]
        self.response["models"]["User"]["properties"]["school"] = {
            "$ref": "School"}
        self.response["models"]["User"]["required"] = ["school"]
        self.register_urls()
        resource = SwaggerClient.from_url(u'http://localhost/api-docs').api_test
        user = resource.testHTTP._models['User'](id=42)
        self.assertRaises(AttributeError, resource.testHTTPPost, body=user)

    #################################################
    # Model JSON sent in request body
    ################################################

    @httpretty.activate
    def test_content_type_as_json_if_complex_type_in_body(self):
        query_parameter = {
            "paramType": "body",
            "name": "body",
            "type": "School",
        }
        school = {"name": "temp"}
        self.response["apis"][1]["operations"][0]["type"] = "School"
        self.response["apis"][1]["operations"][0]["parameters"] = [
            query_parameter]
        self.register_urls()
        httpretty.register_uri(
            httpretty.GET, "http://localhost/test_http",
            body=json.dumps(school))
        resource = SwaggerClient.from_url(u'http://localhost/api-docs').api_test
        resource.testHTTPPost(body=school).result()
        self.assertEqual("application/json", httpretty.last_request().headers[
            'content-type'])

    @httpretty.activate
    def test_content_type_not_present_if_only_primitive_type_in_body(self):
        query_parameter = {
            "paramType": "body",
            "name": "body",
            "type": "integer",
        }
        self.response["apis"][1]["operations"][0]["parameters"] = [
            query_parameter]
        self.register_urls()
        httpretty.register_uri(
            httpretty.GET, "http://localhost/test_http",
            body=json.dumps({'id': 1}))
        client = SwaggerClient.from_url(u'http://localhost/api-docs').api_test
        client.testHTTPPost(body=42).result()
        self.assertFalse('content-type' in httpretty.last_request().headers)


if __name__ == '__main__':
    unittest.main()<|MERGE_RESOLUTION|>--- conflicted
+++ resolved
@@ -476,14 +476,9 @@
         future = resource.testHTTPPost(body=user)
         # Removed the 'school': None - key, value pair from dict
         self.assertEqual(
-<<<<<<< HEAD
-            {'id': 42, 'schools': []},
-            json.loads(future._request.data))
-=======
             json.dumps({'id': 42, 'schools': []}),
             future._request.request.data,
         )
->>>>>>> 5de61405
 
     @httpretty.activate
     def test_error_on_finding_required_attributes_none(self):
