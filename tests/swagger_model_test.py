import mock
import pytest

<<<<<<< HEAD
from swaggerpy.exception import SwaggerError
from swaggerpy import swagger_model
from swaggerpy.swagger_model import (
    validate_required_fields,
)


@pytest.fixture
def context():
    return {}


@pytest.fixture
def required_fields():
    return ['one', 'two']


def test_validate_required_fields_are_present(required_fields, context):
    response = {'one': 1, 'two': 2, 'three': 3}
    validate_required_fields(response, required_fields, context)


def test_validate_required_fields_are_missing(required_fields, context):
    response = {'one': 1, 'three': 3}
    with pytest.raises(SwaggerError) as exc_cm:
        validate_required_fields(response, required_fields, context)

    assert "Missing fields" in str(exc_cm.exconly())
=======
from bravado import swagger_model
>>>>>>> 19a4ee97


class TestCreateModelType(object):

    model = {
        "id": "Pet",
        "properties": {
            "id": {
                "type": "integer",
                "format": "int64",
                "description": "unique identifier for the pet",
            },
            "category": {
                "$ref": "Category"
            },
            "name": {
                "type": "string"
            },
            "status": {
                "type": "string",
                "description": "pet status in the store",
            }
        },
        'required': ['id', 'category'],
    }

    def test_create_model_type(self):
        model_type = swagger_model.create_model_type(self.model)
        expected = set(['id', 'category', 'name', 'status'])
        instance = model_type(status='ok')
        assert set(vars(instance).keys()) == expected
        assert set(dir(instance)) == expected
        assert instance == model_type(id=0, name='', status='ok')
        assert model_type._swagger_types == {
            'id': 'integer:int64',
            'category': 'Category',
            'name': 'string',
            'status': 'string',
        }
        assert model_type._required == ['id', 'category']

    @mock.patch('bravado.swagger_model.create_model_docstring', autospec=True)
    def test_create_model_type_lazy_docstring(self, mock_create_docstring):
        model_type = swagger_model.create_model_type(self.model)
        assert not mock_create_docstring.called
        assert model_type.__doc__ == mock_create_docstring.return_value
        mock_create_docstring.assert_called_once_with(self.model['properties'])<|MERGE_RESOLUTION|>--- conflicted
+++ resolved
@@ -1,10 +1,9 @@
 import mock
 import pytest
 
-<<<<<<< HEAD
-from swaggerpy.exception import SwaggerError
-from swaggerpy import swagger_model
-from swaggerpy.swagger_model import (
+from bravado.exception import SwaggerError
+from bravado import swagger_model
+from bravado.swagger_model import (
     validate_required_fields,
 )
 
@@ -30,9 +29,6 @@
         validate_required_fields(response, required_fields, context)
 
     assert "Missing fields" in str(exc_cm.exconly())
-=======
-from bravado import swagger_model
->>>>>>> 19a4ee97
 
 
 class TestCreateModelType(object):
