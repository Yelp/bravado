import unittest

<<<<<<< HEAD
import pytest

import swaggerpy
from swaggerpy.swagger_model import load_file
=======
import bravado
from bravado.swagger_model import load_file
>>>>>>> 9b7b508a


class TestProcessor(bravado.swagger_model.SwaggerProcessor):
    def process_resource_listing(self, resources, context):
        resources['processed'] = True


class LoaderTest(unittest.TestCase):
    def test_simple(self):
        uut = load_file('test-data/1.2/simple/resources.json')
        self.assertEqual('1.2', uut['swaggerVersion'])
        decl = uut['apis'][0]['api_declaration']
        self.assertEqual(1, len(decl['models']))
        self.assertEqual(1, len(decl['models']['Simple']['properties']))

    def test_processor(self):
        uut = load_file('test-data/1.2/simple/resources.json',
                        processors=[TestProcessor()])
        self.assertEqual('1.2', uut['swaggerVersion'])
        self.assertTrue(uut['processed'])

    def test_missing(self):
        with pytest.raises(IOError):
            load_file('test-data/1.2/missing_resource/resources.json')


if __name__ == '__main__':
    unittest.main()<|MERGE_RESOLUTION|>--- conflicted
+++ resolved
@@ -1,14 +1,9 @@
 import unittest
 
-<<<<<<< HEAD
 import pytest
 
-import swaggerpy
-from swaggerpy.swagger_model import load_file
-=======
 import bravado
 from bravado.swagger_model import load_file
->>>>>>> 9b7b508a
 
 
 class TestProcessor(bravado.swagger_model.SwaggerProcessor):
