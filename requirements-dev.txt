--- conflicted
+++ resolved
@@ -3,8 +3,5 @@
 httpretty
 mock
 ordereddict
-<<<<<<< HEAD
-=======
 pre-commit
->>>>>>> cb5168fe
 pytest