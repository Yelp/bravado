#!/usr/bin/env python

#
# Copyright (c) 2014, Yelp, Inc.
#

"""Swagger client tests to validate resource api response

The response is validated against Swagger spec specifications

Sample response:

    {'id': 42, 'name': 'spot', 'photoUrls': [], 'status': 'available'}

is validated against its type 'Pet' which is defined like so:

{
    "apiVersion": "1.0.0",
    "swaggerVersion": "1.2",
    "apis": [...],
    "models": {
        "Pet": {
            "id": "Pet",
            "required": [
                "id",
                "name"
            ],
            "properties": {
                "id": {
                    "type": "integer",
                    "format": "int64",
                    "description": "unique identifier for the pet",
                },
                "category": {
                    "$ref": "Category"
                },
                "name": {
                    "type": "string"
                },
                "photoUrls": {
                    "type": "array",
                    "items": {
                        "type": "string"
                    }
                },
                "status": {
                    "type": "string",
                    "description": "pet status in the store",
                }
            }
        }
    }
}
"""

import json
import unittest
from datetime import datetime
from mock import patch, Mock

import httpretty
from dateutil.tz import tzutc
from requests import HTTPError

from swaggerpy.async_http_client import AsynchronousHttpClient
from swaggerpy.client import SwaggerClient
from swaggerpy.exception import CancelledError
from swaggerpy.processors import SwaggerError
from swaggerpy.response import HTTPFuture


class HTTPFutureTest(unittest.TestCase):
    def setUp(self):
        http_client = Mock()
        http_client.setup.return_value = None
        self.future = HTTPFuture(http_client, None, None)

    def test_raise_cancelled_error_if_result_is_called_after_cancel(self):
        self.future.cancel()
        self.assertRaises(CancelledError, self.future.result)

    def test_cancelled_returns_true_if_called_after_cancel(self):
        self.future.cancel()
        self.assertTrue(self.future.cancelled())

    def test_cancelled_returns_false_if_called_before_cancel(self):
        self.assertFalse(self.future.cancelled())

    def test_cancel_for_async_cancels_the_api_call(self):
        http_client = AsynchronousHttpClient()
        with patch.object(AsynchronousHttpClient, 'cancel') as mock_cancel:
            with patch.object(AsynchronousHttpClient, 'setup') as mock_setup:
                self.future = HTTPFuture(http_client, None, None)
                self.future.cancel()
                mock_setup.assert_called_once_with(None)
                mock_cancel.assert_called_once_with()


class ResourceResponseTest(unittest.TestCase):
    def setUp(self):
        parameter = {
            "paramType": "query",
            "name": "test_param",
            "type": "string"
        }
        operation = {
            "method": "GET",
            "nickname": "testHTTP",
            "type": "void",
            "parameters": [parameter]
        }
        api = {
            "path": "/test_http",
            "operations": [operation]
        }
        self.response = {
            "swaggerVersion": "1.2",
            "basePath": "/",
            "apis": [api]
        }

    def register_urls(self):
        httpretty.register_uri(
            httpretty.GET, "http://localhost/api-docs",
            body=json.dumps(
                {"swaggerVersion": "1.2", "apis": [{"path": "/api_test"}]}))
        httpretty.register_uri(
            httpretty.GET, "http://localhost/api-docs/api_test",
            body=json.dumps(self.response))

    @httpretty.activate
    def test_none_value_response_if_response_not_OK(self):
        self.register_urls()
        httpretty.register_uri(
            httpretty.GET, "http://localhost/test_http?test_param=foo",
            status=500)
        resource = SwaggerClient(u'http://localhost/api-docs').api_test
        self.assertRaises(HTTPError, resource.testHTTP(test_param="foo").result)

    ###############################################
    # Validate operation types against API response
    ###############################################

    @httpretty.activate
    def test_error_on_wrong_attr_type_in_operation_type(self):
        self.response["apis"][0]["operations"][0]["type"] = "WRONG_TYPE"
        self.register_urls()
        self.assertRaises(SwaggerError, SwaggerClient,
                          u'http://localhost/api-docs')

    @httpretty.activate
    def test_success_on_correct_primitive_types_returned_by_operation(self):
        types = {
            'void': '[]',
            'string': '"test"',
            'integer': '42',
            'number': '3.4',
            'boolean': 'true'
        }
        for type_ in types:
            self.response["apis"][0]["operations"][0]["type"] = type_
            self.register_urls()
            httpretty.register_uri(
                httpretty.GET, "http://localhost/test_http?test_param=foo",
                body=types[type_])
            resource = SwaggerClient(u'http://localhost/api-docs').api_test
            resp = resource.testHTTP(test_param="foo").result()
            self.assertEqual(json.loads(types[type_]), resp)

    @httpretty.activate
    def test_error_on_incorrect_primitive_types_returned(self):
        types = {
            'void': '"NOT_EMPTY"',
            'string': '42',
            'integer': '3.4',
            'number': '42',
            'boolean': '"NOT_BOOL"'
        }
        for type_ in types:
            self.response["apis"][0]["operations"][0]["type"] = type_
            self.register_urls()
            httpretty.register_uri(
                httpretty.GET, "http://localhost/test_http?test_param=foo",
                body=types[type_])
            resource = SwaggerClient(u'http://localhost/api-docs').api_test
            future = resource.testHTTP(test_param="foo")
            self.assertRaises(TypeError, future)

    # check array and datetime types
    @httpretty.activate
    def test_success_on_correct_array_type_returned_by_operation(self):
        self.response["apis"][0]["operations"][0]["type"] = "array"
        self.response["apis"][0]["operations"][0]["items"] = {
            "type": "string",
            "format": "date-time"
        }
        self.register_urls()
        httpretty.register_uri(
            httpretty.GET, "http://localhost/test_http?test_param=foo",
            body='["2014-06-10T23:49:54.728+0000"]')
        resource = SwaggerClient(u'http://localhost/api-docs').api_test
<<<<<<< HEAD
        resp = resource.testHTTP(test_param="foo").result()
        self.assertEqual(resp, [datetime(2014, 6, 10, 23, 49, 54, 728000, tzinfo=tzutc())])
=======
        resp = resource.testHTTP(test_param="foo")()
        self.assertEqual(resp, [datetime(
            2014, 6, 10, 23, 49, 54, 728000, tzinfo=tzutc())])
>>>>>>> 20e54c78

    @httpretty.activate
    def test_error_on_incorrect_array_type_returned(self):
        self.response["apis"][0]["operations"][0]["type"] = "array"
        self.response["apis"][0]["operations"][0]["items"] = {"type": "string"}
        self.register_urls()
        httpretty.register_uri(
            httpretty.GET, "http://localhost/test_http?test_param=foo",
            body="123.32")
        resource = SwaggerClient(u'http://localhost/api-docs').api_test
        future = resource.testHTTP(test_param="foo")
        self.assertRaises(TypeError, future)

    # Also test that /test_http? is not called when Future is returned for Sync
    @httpretty.activate
    def test_future_is_returned_from_swagger_client(self):
        self.register_urls()
        future = SwaggerClient(
            u'http://localhost/api-docs').api_test.testHTTP(test_param="a")
        self.assertTrue(isinstance(future, HTTPFuture))

    # TODO test timeout : delay/sleep in httpretty body doesn't work.
    @httpretty.activate
    def test_timeout_works_for_sync_http_client(self):
        pass


if __name__ == '__main__':
    unittest.main()<|MERGE_RESOLUTION|>--- conflicted
+++ resolved
@@ -135,7 +135,8 @@
             httpretty.GET, "http://localhost/test_http?test_param=foo",
             status=500)
         resource = SwaggerClient(u'http://localhost/api-docs').api_test
-        self.assertRaises(HTTPError, resource.testHTTP(test_param="foo").result)
+        self.assertRaises(HTTPError,
+                          resource.testHTTP(test_param="foo").result)
 
     ###############################################
     # Validate operation types against API response
@@ -199,14 +200,9 @@
             httpretty.GET, "http://localhost/test_http?test_param=foo",
             body='["2014-06-10T23:49:54.728+0000"]')
         resource = SwaggerClient(u'http://localhost/api-docs').api_test
-<<<<<<< HEAD
         resp = resource.testHTTP(test_param="foo").result()
-        self.assertEqual(resp, [datetime(2014, 6, 10, 23, 49, 54, 728000, tzinfo=tzutc())])
-=======
-        resp = resource.testHTTP(test_param="foo")()
         self.assertEqual(resp, [datetime(
             2014, 6, 10, 23, 49, 54, 728000, tzinfo=tzutc())])
->>>>>>> 20e54c78
 
     @httpretty.activate
     def test_error_on_incorrect_array_type_returned(self):
