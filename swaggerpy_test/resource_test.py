--- conflicted
+++ resolved
@@ -69,11 +69,7 @@
             self.assertRaises(SwaggerError, SwaggerClient, u'http://localhost/api-docs')
         [iterate_test(field) for field in ('swaggerVersion', 'basePath', 'apis')]
 
-<<<<<<< HEAD
-    # Use basePath as api domain if it is '/' in the API declaration
-=======
     # Use baesPath as api domain if it is '/' in the API declaration
->>>>>>> 5e8fcc25
     @httpretty.activate
     def test_correct_route_with_basePath_as_slash(self):
         httpretty.register_uri(
@@ -91,11 +87,7 @@
         self.assertTrue(isinstance(client.api_test, Resource))
         self.assertTrue(isinstance(client.api_test.testHTTP, Operation))
 
-<<<<<<< HEAD
-    # Use basePath mentioned in the API declaration if it is not '/'
-=======
     # Use baesPath mentioned in the API declaration if it is not '/'
->>>>>>> 5e8fcc25
     @httpretty.activate
     def test_correct_route_with_basePath_no_slash(self):
         httpretty.register_uri(
