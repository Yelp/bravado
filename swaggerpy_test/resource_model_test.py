#!/usr/bin/env python

#
# Copyright (c) 2014, Yelp, Inc.
#

"""Swagger client tests to validate resource 'model's

A sample 'model' is listed below in models list.

{
    "apiVersion": "1.0.0",
    "swaggerVersion": "1.2",
    "apis": [...],
    "models": {
        "Pet": {
            "id": "Pet",
            "required": [
                "id",
                "name"
            ],
            "properties": {
                "id": {
                    "type": "integer",
                    "format": "int64",
                    "description": "unique identifier for the pet",
                },
                "category": {
                    "$ref": "Category"
                },
                "name": {
                    "type": "string"
                },
                "photoUrls": {
                    "type": "array",
                    "items": {
                        "type": "string"
                    }
                },
                "status": {
                    "type": "string",
                    "description": "pet status in the store",
                }
            }
        }
    }
}
"""

import json
import unittest

import httpretty

from swaggerpy.client import SwaggerClient
from swaggerpy.processors import SwaggerError


class ResourceTest(unittest.TestCase):
    def setUp(self):
        self.models = {
            "School": {
                "id": "School",
                "properties": {
                    "name": {
                        "type": "string"
                    }
                },
                "required": ["name"]
            },
            "User": {
                "id": "User",
                "properties": {
                    "id": {
                        "type": "integer",
                        "format": "int64"
                    },
                    "schools": {
                        "type": "array",
                        "items": {
                            "$ref": "School"
                        }
                    }
                },
                "required": ["id"]
            }
        }
        self.sample_model = {
            "id": 42,
            "schools": [
                {"name": "School1"},
                {"name": "School2"}
            ]
        }
        operation = {
            "method": "GET",
            "nickname": "testHTTP",
            "type": "User",
            "parameters": []
        }
        api = {
            "path": "/test_http",
            "operations": [operation]
        }
        self.response = {
            "swaggerVersion": "1.2",
            "basePath": "/",
            "apis": [api],
            "models": self.models
        }

    def register_urls(self):
        httpretty.register_uri(
            httpretty.GET, "http://localhost/api-docs",
            body=json.dumps({
                "swaggerVersion": "1.2",
                "apis": [{
                    "path": "/api_test"
                }]
            }))
        httpretty.register_uri(
            httpretty.GET, "http://localhost/api-docs/api_test",
            body=json.dumps(self.response))

    ################################################################
    # Test that swaggerpy correctly creates model
    # classes from swagger model definitions
    # API calls are not triggered here.
    # Scope is limited to model definition in swagger api spec
    ################################################################

    @httpretty.activate
    def test_success_on_model_types_creation(self):
        self.register_urls()
        resource = SwaggerClient(u'http://localhost/api-docs').api_test
        User = resource.models.User
        self.assertEqual({"schools": [], "id": 0L}, User().__dict__)

    @httpretty.activate
    def test_success_on_model_types_instantiation(self):
        self.register_urls()
        resource = SwaggerClient(u'http://localhost/api-docs').api_test
        User = resource.models.User
        School = resource.models.School
        user = User(id=42, schools=[School(name="a"), School(name="b")])
        user1 = User(schools=[School(name="a"), School(name="b")], id=42)
        self.assertEqual(user1, user)

    # ToDo: DocString generated is not validated as of now

    @httpretty.activate
    def test_error_on_wrong_attr_type_in_model_declaration(self):
        self.response["models"]["School"]["properties"]["name"][
            "type"] = "WRONG_TYPE"
        self.register_urls()
        self.assertRaises(TypeError, SwaggerClient,
                          u'http://localhost/api-docs')

    @httpretty.activate
    def test_error_on_extra_attr_during_model_types_instantiation(self):
        self.register_urls()
        resource = SwaggerClient(u'http://localhost/api-docs').api_test
        User = resource.models.User
        self.assertRaises(AttributeError, User, extra=42)

    @httpretty.activate
    def test_error_on_missing_attr(self):
        def iterate_test(field):
            self.response["models"]["User"].pop(field)
            self.register_urls()
            self.assertRaises(SwaggerError, SwaggerClient,
                              u'http://localhost/api-docs')
        [iterate_test(field) for field in ('id', 'properties')]

    @httpretty.activate
    def test_error_on_model_name_and_id_mismatch(self):
        self.response["models"]["User"]["id"] = "NotUser"
        self.register_urls()
        self.assertRaises(SwaggerError, SwaggerClient,
                          u'http://localhost/api-docs')

    @httpretty.activate
    def test_setattrs_on_client_and_model(self):
        self.register_urls()
        resource = SwaggerClient(u'http://localhost/api-docs').api_test
        models = resource.models
        self.assertTrue(isinstance(models, tuple))
        self.assertNotEqual(None, models.User)
        self.assertEqual(['id'], models.User._required)
        self.assertEqual({
            'schools': 'array:School',
            'id': 'integer:int64'
        }, models.User._swagger_types)
        self.assertNotEqual(None, models.School)
        self.assertEqual(['name'], models.School._required)
        self.assertEqual({'name': 'string'}, models.School._swagger_types)

    @httpretty.activate
    def test_types_of_model_attributes(self):
        self.register_urls()
        resource = SwaggerClient(u'http://localhost/api-docs').api_test
        models = resource.models
        user = models.User()
        school = models.School()
        self.assertTrue(isinstance(user.id, long))
        self.assertTrue(isinstance(user.schools, list))
        self.assertTrue(isinstance(school.name, str))

    ########################################################################
    # Validate that Models specified in the spec have correct Property types
    # API calls are not triggered here. Scope is limited to properties
    # of models defined in swagger api spec
    ########################################################################

    @httpretty.activate
    def test_success_if_ref_but_no_type_in_property(self):
        self.response["models"]["User"]["properties"]["school"] = {
            "$ref": "School"}
        self.register_urls()
        resource = SwaggerClient(u'http://localhost/api-docs').api_test
        self.assertTrue('school' in resource.models.User().__dict__)

    @httpretty.activate
    def test_success_if_type_but_no_ref_in_property(self):
        # Default model. All success tests test this.
        pass

    @httpretty.activate
    def test_error_if_no_ref_no_type_in_property(self):
        # Empty dict assigned which means no ref or no type
        self.response["models"]["User"]["properties"]["school"] = {}
        self.register_urls()
        self.assertRaises(TypeError, SwaggerClient,
                          u'http://localhost/api-docs')

    @httpretty.activate
    def test_error_if_no_complex_in_ref_in_property(self):
        self.response["models"]["User"]["properties"]["school"] = {
            "$ref": "string"}
        self.register_urls()
        self.assertRaises(TypeError, SwaggerClient,
                          u'http://localhost/api-docs')

    @httpretty.activate
    def test_error_if_complex_in_type_in_property(self):
        self.response["models"]["User"]["properties"]["school"] = {
            "type": "School"}
        self.register_urls()
        self.assertRaises(TypeError, SwaggerClient,
                          u'http://localhost/api-docs')

    ###########################################################################
    # Validate the correctness of Complex (non-primitive) Type response
    # ie. if a 'School' is expected to be returned,
    # then it in fact should be a 'School'
    # API call is triggered in below tests and the response type is validated
    ###########################################################################

    @httpretty.activate
    def test_success_on_complex_operation_response_type(self):
        self.register_urls()
        httpretty.register_uri(
            httpretty.GET, "http://localhost/test_http",
            body=json.dumps(self.sample_model))
        resource = SwaggerClient(u'http://localhost/api-docs').api_test
        resp = resource.testHTTP().result()
        User = resource.models.User
        School = resource.models.School
        self.assertTrue(isinstance(resp, User))
        [self.assertTrue(isinstance(x, School)) for x in resp.schools]
        self.assertEqual(User(id=42, schools=[School(
            name="School1"), School(name="School2")]), resp)

    @httpretty.activate
    def test_error_on_missing_required_type_instead_of_complex_type(self):
        self.register_urls()
        self.sample_model.pop("id")
        httpretty.register_uri(
            httpretty.GET, "http://localhost/test_http",
            body=json.dumps(self.sample_model))
<<<<<<< HEAD
        self.assertRaises(AssertionError, SwaggerClient(u'http://localhost/api-docs').api_test.testHTTP().result)
=======
        self.assertRaises(AssertionError, SwaggerClient(
            u'http://localhost/api-docs').api_test.testHTTP())
>>>>>>> 20e54c78

    @httpretty.activate
    def test_error_on_extra_type_instead_of_complex_type(self):
        self.register_urls()
        self.sample_model["extra"] = 42
        httpretty.register_uri(
            httpretty.GET, "http://localhost/test_http",
            body=json.dumps(self.sample_model))
<<<<<<< HEAD
        self.assertRaises(TypeError, SwaggerClient(u'http://localhost/api-docs').api_test.testHTTP().result)
=======
        self.assertRaises(TypeError, SwaggerClient(
            u'http://localhost/api-docs').api_test.testHTTP())
>>>>>>> 20e54c78

    @httpretty.activate
    def test_error_on_wrong_type_instead_of_complex_type(self):
        self.register_urls()
        httpretty.register_uri(
            httpretty.GET, "http://localhost/test_http",
            body='"NOT_COMPLEX_TYPE"')
<<<<<<< HEAD
        self.assertRaises(TypeError, SwaggerClient(u'http://localhost/api-docs').api_test.testHTTP().result)
=======
        self.assertRaises(TypeError, SwaggerClient(
            u'http://localhost/api-docs').api_test.testHTTP())
>>>>>>> 20e54c78

    @httpretty.activate
    def test_error_on_wrong_type_inside_complex_type(self):
        self.register_urls()
        self.sample_model["id"] = "Not Integer"
        httpretty.register_uri(
            httpretty.GET, "http://localhost/test_http",
            body=json.dumps(self.sample_model))
<<<<<<< HEAD
        self.assertRaises(TypeError, SwaggerClient(u'http://localhost/api-docs').api_test.testHTTP().result)
=======
        self.assertRaises(TypeError, SwaggerClient(
            u'http://localhost/api-docs').api_test.testHTTP())
>>>>>>> 20e54c78

    @httpretty.activate
    def test_error_on_wrong_type_inside_nested_complex_type_2(self):
        self.register_urls()
        self.sample_model["schools"][0] = "Not School"
        httpretty.register_uri(
            httpretty.GET, "http://localhost/test_http",
            body=json.dumps(self.sample_model))
<<<<<<< HEAD
        self.assertRaises(TypeError, SwaggerClient(u'http://localhost/api-docs').api_test.testHTTP().result)
=======
        self.assertRaises(TypeError, SwaggerClient(
            u'http://localhost/api-docs').api_test.testHTTP())
>>>>>>> 20e54c78

    @httpretty.activate
    def test_error_on_missing_type_inside_nested_complex_type_1(self):
        self.register_urls()
        self.sample_model["schools"][0] = {}  # Omit 'name'
        httpretty.register_uri(
            httpretty.GET, "http://localhost/test_http",
            body=json.dumps(self.sample_model))
<<<<<<< HEAD
        self.assertRaises(AssertionError, SwaggerClient(u'http://localhost/api-docs').api_test.testHTTP().result)
=======
        self.assertRaises(AssertionError, SwaggerClient(
            u'http://localhost/api-docs').api_test.testHTTP())

    ###############################################
    # Raise that passing Model in request parameters
    # is not supported for now
    ################################################

    @httpretty.activate
    def test_error_on_passing_model_in_param_body(self):
        query_parameter = {
            "paramType": "body",
            "name": "body",
            "type": "School",
        }
        self.response["apis"][0]["operations"][0]["parameters"] = [
            query_parameter]
        self.register_urls()
        resource = SwaggerClient(u'http://localhost/api-docs').api_test
        school = resource.models.School()
        self.assertRaises(AssertionError, resource.testHTTP, body=school)

    @httpretty.activate
    def test_error_on_passing_model_in_param_query(self):
        """Only primitive types are allowed in path or query
        """
        query_parameter = {
            "paramType": "query",
            "name": "test_param",
            "type": "School",
        }
        self.response["apis"][0]["operations"][0]["parameters"] = [
            query_parameter]
        self.register_urls()
        resource = SwaggerClient(u'http://localhost/api-docs').api_test
        school = resource.models.School()
        # TODO: After Py model is accepted in request body,
        # this test should then raise TypeError
        self.assertRaises(AssertionError, resource.testHTTP, test_param=school)

    #################################################
    # Model JSON sent in request body
    ################################################

    @httpretty.activate
    def test_content_type_as_json_if_complex_type_in_body(self):
        query_parameter = {
            "paramType": "body",
            "name": "body",
            "type": "School",
        }
        school = {"name": "temp"}
        self.response["apis"][0]["operations"][0]["type"] = "School"
        self.response["apis"][0]["operations"][0]["parameters"] = [
            query_parameter]
        self.register_urls()
        httpretty.register_uri(
            httpretty.GET, "http://localhost/test_http",
            body=json.dumps(school))
        resource = SwaggerClient(u'http://localhost/api-docs').api_test
        resource.testHTTP(body=school)()
        self.assertEqual("application/json", httpretty.last_request().headers[
            'content-type'])

    @httpretty.activate
    def test_content_type_not_present_if_only_primitive_type_in_body(self):
        query_parameter = {
            "paramType": "body",
            "name": "body",
            "type": "integer",
        }
        self.response["apis"][0]["operations"][0]["parameters"] = [
            query_parameter]
        self.register_urls()
        httpretty.register_uri(
            httpretty.GET, "http://localhost/test_http",
            body=json.dumps({'id': 1}))
        SwaggerClient(u'http://localhost/api-docs').api_test.testHTTP(
            body=42)()
        self.assertFalse('content-type' in httpretty.last_request().headers)
>>>>>>> 20e54c78


if __name__ == '__main__':
    unittest.main()<|MERGE_RESOLUTION|>--- conflicted
+++ resolved
@@ -278,12 +278,8 @@
         httpretty.register_uri(
             httpretty.GET, "http://localhost/test_http",
             body=json.dumps(self.sample_model))
-<<<<<<< HEAD
-        self.assertRaises(AssertionError, SwaggerClient(u'http://localhost/api-docs').api_test.testHTTP().result)
-=======
         self.assertRaises(AssertionError, SwaggerClient(
-            u'http://localhost/api-docs').api_test.testHTTP())
->>>>>>> 20e54c78
+            u'http://localhost/api-docs').api_test.testHTTP().result)
 
     @httpretty.activate
     def test_error_on_extra_type_instead_of_complex_type(self):
@@ -292,12 +288,8 @@
         httpretty.register_uri(
             httpretty.GET, "http://localhost/test_http",
             body=json.dumps(self.sample_model))
-<<<<<<< HEAD
-        self.assertRaises(TypeError, SwaggerClient(u'http://localhost/api-docs').api_test.testHTTP().result)
-=======
         self.assertRaises(TypeError, SwaggerClient(
-            u'http://localhost/api-docs').api_test.testHTTP())
->>>>>>> 20e54c78
+            u'http://localhost/api-docs').api_test.testHTTP().result)
 
     @httpretty.activate
     def test_error_on_wrong_type_instead_of_complex_type(self):
@@ -305,12 +297,8 @@
         httpretty.register_uri(
             httpretty.GET, "http://localhost/test_http",
             body='"NOT_COMPLEX_TYPE"')
-<<<<<<< HEAD
-        self.assertRaises(TypeError, SwaggerClient(u'http://localhost/api-docs').api_test.testHTTP().result)
-=======
         self.assertRaises(TypeError, SwaggerClient(
-            u'http://localhost/api-docs').api_test.testHTTP())
->>>>>>> 20e54c78
+            u'http://localhost/api-docs').api_test.testHTTP().result)
 
     @httpretty.activate
     def test_error_on_wrong_type_inside_complex_type(self):
@@ -319,12 +307,8 @@
         httpretty.register_uri(
             httpretty.GET, "http://localhost/test_http",
             body=json.dumps(self.sample_model))
-<<<<<<< HEAD
-        self.assertRaises(TypeError, SwaggerClient(u'http://localhost/api-docs').api_test.testHTTP().result)
-=======
         self.assertRaises(TypeError, SwaggerClient(
-            u'http://localhost/api-docs').api_test.testHTTP())
->>>>>>> 20e54c78
+            u'http://localhost/api-docs').api_test.testHTTP().result)
 
     @httpretty.activate
     def test_error_on_wrong_type_inside_nested_complex_type_2(self):
@@ -333,12 +317,8 @@
         httpretty.register_uri(
             httpretty.GET, "http://localhost/test_http",
             body=json.dumps(self.sample_model))
-<<<<<<< HEAD
-        self.assertRaises(TypeError, SwaggerClient(u'http://localhost/api-docs').api_test.testHTTP().result)
-=======
         self.assertRaises(TypeError, SwaggerClient(
-            u'http://localhost/api-docs').api_test.testHTTP())
->>>>>>> 20e54c78
+            u'http://localhost/api-docs').api_test.testHTTP().result)
 
     @httpretty.activate
     def test_error_on_missing_type_inside_nested_complex_type_1(self):
@@ -347,11 +327,8 @@
         httpretty.register_uri(
             httpretty.GET, "http://localhost/test_http",
             body=json.dumps(self.sample_model))
-<<<<<<< HEAD
-        self.assertRaises(AssertionError, SwaggerClient(u'http://localhost/api-docs').api_test.testHTTP().result)
-=======
         self.assertRaises(AssertionError, SwaggerClient(
-            u'http://localhost/api-docs').api_test.testHTTP())
+            u'http://localhost/api-docs').api_test.testHTTP().result)
 
     ###############################################
     # Raise that passing Model in request parameters
@@ -410,7 +387,7 @@
             httpretty.GET, "http://localhost/test_http",
             body=json.dumps(school))
         resource = SwaggerClient(u'http://localhost/api-docs').api_test
-        resource.testHTTP(body=school)()
+        resource.testHTTP(body=school).result()
         self.assertEqual("application/json", httpretty.last_request().headers[
             'content-type'])
 
@@ -428,9 +405,8 @@
             httpretty.GET, "http://localhost/test_http",
             body=json.dumps({'id': 1}))
         SwaggerClient(u'http://localhost/api-docs').api_test.testHTTP(
-            body=42)()
+            body=42).result()
         self.assertFalse('content-type' in httpretty.last_request().headers)
->>>>>>> 20e54c78
 
 
 if __name__ == '__main__':
