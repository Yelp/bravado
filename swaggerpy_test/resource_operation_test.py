--- conflicted
+++ resolved
@@ -200,12 +200,8 @@
             "http://localhost/params/40,41,42/test_http?test_param=foo,bar",
             body='')
         resource = SwaggerClient(u'http://localhost/api-docs').api_test
-<<<<<<< HEAD
-        resp = resource.testHTTP(test_params=["foo", "bar"], param_ids=[40, 41, 42]).result()
-=======
         resp = resource.testHTTP(test_params=["foo", "bar"],
-                                 param_ids=[40, 41, 42])()
->>>>>>> 20e54c78
+                                 param_ids=[40, 41, 42]).result()
         self.assertEqual(None, resp)
 
     @httpretty.activate
@@ -253,7 +249,7 @@
         self.register_urls()
         resource = SwaggerClient(u'http://localhost/api-docs').api_test
         some_date = datetime(2014, 6, 10, 23, 49, 54, 728000, tzinfo=tzutc())
-        resource.testHTTP(test_param=some_date)()
+        resource.testHTTP(test_param=some_date).result()
         self.assertEqual(['2014-06-10 23:49:54.728000 00:00'],
                          httpretty.last_request().querystring['test_param'])
 
@@ -281,13 +277,8 @@
             httpretty.POST,
             "http://localhost/params/42/test_http?test_param=foo", body='')
         resource = SwaggerClient(u'http://localhost/api-docs').api_test
-<<<<<<< HEAD
-        resp = resource.testHTTP(test_param="foo", param_id="42", body="some_test").result()
-        self.assertEqual('application/json', httpretty.last_request().headers['content-type'])
-=======
         resp = resource.testHTTP(test_param="foo", param_id="42",
-                                 body="some_test")()
->>>>>>> 20e54c78
+                                 body="some_test").result()
         self.assertEqual('some_test', httpretty.last_request().body)
         self.assertEqual(None, resp)
 
@@ -308,14 +299,9 @@
         httpretty.register_uri(httpretty.POST, "http://localhost/test_http",
                                body='')
         resource = SwaggerClient(u'http://localhost/api-docs').api_test
-<<<<<<< HEAD
         resp = resource.testHTTP(body=["a", "b", "c"]).result()
-        self.assertEqual(["a", "b", "c"], json.loads(httpretty.last_request().body))
-=======
-        resp = resource.testHTTP(body=["a", "b", "c"])()
         self.assertEqual(["a", "b", "c"],
                          json.loads(httpretty.last_request().body))
->>>>>>> 20e54c78
         self.assertEqual(None, resp)
 
     # ToDo: Wrong body type not being checked as of now...
